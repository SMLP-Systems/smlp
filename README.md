# SMLP Visualization Framework Extension

<<<<<<< HEAD
This document describes an extension to the SMLP (Statistical Machine Learning Platform) project, incorporating a visualization framework designed to plot and analyze the witness exploration process during optimization runs.
=======
SMLP is a tool for optimization, synthesis and design space exploration. It is
based on statistical and machine learning techniques combined with formal verification
approaches that allows selection of optimal configurations with respect to given
constraints on the inputs and outputs of the system under consideration.  

SMLP has been applied at Intel for hardware design optimization. It is a gneral
purpose optimization and verification tool applicable to any domain where ML models
can be trained on data. The supported modes in SMLP include processing data and 
training models (NNs, tree-based, and polynomial models), querying data and models,
certifying and verifying assertions, synthesis and pareto-optimization of configurations,
design of experiments (to simulate systems and produce data), feature selection,
rule learning/subgroup discovery, root-cause analysis, and more.

If you want to try out SMLP on your optimization problems
and require support, please contact the developers through 
the [discussion page](https://github.com/SMLP-Systems/smlp/discussions).
>>>>>>> e8c22e4d

## Overview

<<<<<<< HEAD
The visualization framework is integrated alongside the main SMLP codebase. It allows users to generate insightful plots that illustrate how SMLP identifies stable witnesses and avoids counter-examples within the defined search space.
=======
Coming soon: Support for NLP and LLMs in SMLP.
See [SMLP_manual_v2.pdf](./SMLP_manual_v2.pdf) for more details.

NLP:
-	NLP based text classification. Applicable to spam detection, sentiment analysis, and more.
-	NLP based root cause analysis: which words or collections of words are most correlative to classification decision (especially, for the positive class).

LLM:
-	LLM training from scratch
-	LLM finetuning
-	RAG (with HuggingFace and with LangChain)

Agentic:
-	SMLP Agent

>>>>>>> e8c22e4d

## Usage

1.  **Dataset Location:** Ensure your SMLP experiment datasets (the `.spec` file and the corresponding `.csv` data file) are located within the `experiment_outputs/` directory, organized into subdirectories named according to their `setno` (e.g., `experiment_outputs/set4/`, `experiment_outputs/set10/`, etc.).

2.  **Configuration (Current Requirement):**
    *   Navigate to the visualization code located in `src/smlp_py/ext/`.
    *   Open the relevant Python file containing the `plot_exp` class (likely `plot.py` or similar).
    *   In the `__init__` method of the `plot_exp` class, locate the `setno` parameter.
    *   **Manually change** the value assigned to `setno` to match the dataset set number you wish to analyze (e.g., `setno='4'`, `setno='10'`).
    *   *(Note: This manual step is a current requirement and may be streamlined in future versions.)*

3.  **Running SMLP with Visualization:**
    *   When you run SMLP after setting the correct `setno` in the code, the framework will automatically copy the specified dataset (`.spec` and `.csv`) from its subdirectory (e.g., `experiment_outputs/set4/`) into the base directory where SMLP expects to find its input files.
    *   Proceed with running your SMLP experiment (e.g., optimization mode) as usual.

4.  **Output Files:** During and after the SMLP run, the visualization framework will generate several output files in the main project directory (or a specified output directory), prefixed with the `setno` and experiment number (`expno`):

<<<<<<< HEAD
    *   **`Set{setno}_experiments.json`**: Contains comprehensive data for all experiments conducted on the specified `setno`, stored in JSON format.
    *   **`Set{setno}_experiments_output.ods`**: Presents key experiment results in a structured OpenDocument Spreadsheet table format for easy viewing and analysis.
    *   **`Set{setno}_{expno}_witnesses.json`**: Details information about all witnesses found during a specific experiment (`expno`) for the given `setno`.
    *   **`Set{setno}_{expno}_scatter_plot_predicted.html`**: An interactive HTML plot showing the performance of the trained model on the test set (predicted vs. actual values).
    *   **`Set{setno}_{expno}_stable_x_counter.html`**: *(Key Visualization)* An interactive HTML plot overlaying the discovered stable witnesses and identified counter-examples onto the original dataset's distribution. This plot is crucial for understanding the explored and excluded regions of the solution space during the stability search.
    *   **`Set{setno}_{expno}_witnesses.html`**: *(Key Visualization)* An interactive HTML plot showing all discovered witnesses plotted against the original dataset distribution. Markers indicate found witnesses; experiments yielding no witnesses will naturally have no markers shown on this plot for that specific run.
=======
	# obtain sources
	git clone https://github.com/smlp-systems/kay.git
	git clone https://github.com/smlp-systems/smlp.git
	cd smlp/utils/poly
>>>>>>> e8c22e4d

## Core SMLP Functionality

Apart from the added visualization outputs and the initial dataset copying mechanism, the core logic and functionality of SMLP (model training, optimization algorithms, SMT solver interaction, etc.) remain unchanged.

---

**Note:** This extension provides valuable visual feedback on the SMLP optimization process, aiding in understanding convergence behavior, the effectiveness of stability constraints, and the distribution of potential solutions. Remember to correctly set the `setno` parameter in the visualization code before running your experiments.<|MERGE_RESOLUTION|>--- conflicted
+++ resolved
@@ -1,78 +1,71 @@
 # SMLP Visualization Framework Extension
 
-<<<<<<< HEAD
-This document describes an extension to the SMLP (Statistical Machine Learning Platform) project, incorporating a visualization framework designed to plot and analyze the witness exploration process during optimization runs.
-=======
 SMLP is a tool for optimization, synthesis and design space exploration. It is
 based on statistical and machine learning techniques combined with formal verification
 approaches that allows selection of optimal configurations with respect to given
-constraints on the inputs and outputs of the system under consideration.  
+constraints on the inputs and outputs of the system under consideration.
 
 SMLP has been applied at Intel for hardware design optimization. It is a gneral
 purpose optimization and verification tool applicable to any domain where ML models
-can be trained on data. The supported modes in SMLP include processing data and 
+can be trained on data. The supported modes in SMLP include processing data and
 training models (NNs, tree-based, and polynomial models), querying data and models,
 certifying and verifying assertions, synthesis and pareto-optimization of configurations,
 design of experiments (to simulate systems and produce data), feature selection,
 rule learning/subgroup discovery, root-cause analysis, and more.
 
 If you want to try out SMLP on your optimization problems
-and require support, please contact the developers through 
+and require support, please contact the developers through
 the [discussion page](https://github.com/SMLP-Systems/smlp/discussions).
->>>>>>> e8c22e4d
 
 ## Overview
 
-<<<<<<< HEAD
 The visualization framework is integrated alongside the main SMLP codebase. It allows users to generate insightful plots that illustrate how SMLP identifies stable witnesses and avoids counter-examples within the defined search space.
-=======
 Coming soon: Support for NLP and LLMs in SMLP.
 See [SMLP_manual_v2.pdf](./SMLP_manual_v2.pdf) for more details.
 
 NLP:
--	NLP based text classification. Applicable to spam detection, sentiment analysis, and more.
--	NLP based root cause analysis: which words or collections of words are most correlative to classification decision (especially, for the positive class).
+
+- NLP based text classification. Applicable to spam detection, sentiment analysis, and more.
+- NLP based root cause analysis: which words or collections of words are most correlative to classification decision (especially, for the positive class).
 
 LLM:
--	LLM training from scratch
--	LLM finetuning
--	RAG (with HuggingFace and with LangChain)
+
+- LLM training from scratch
+- LLM finetuning
+- RAG (with HuggingFace and with LangChain)
 
 Agentic:
--	SMLP Agent
 
->>>>>>> e8c22e4d
+- SMLP Agent
 
 ## Usage
 
-1.  **Dataset Location:** Ensure your SMLP experiment datasets (the `.spec` file and the corresponding `.csv` data file) are located within the `experiment_outputs/` directory, organized into subdirectories named according to their `setno` (e.g., `experiment_outputs/set4/`, `experiment_outputs/set10/`, etc.).
+1. **Dataset Location:** Ensure your SMLP experiment datasets (the `.spec` file and the corresponding `.csv` data file) are located within the `experiment_outputs/` directory, organized into subdirectories named according to their `setno` (e.g., `experiment_outputs/set4/`, `experiment_outputs/set10/`, etc.).
 
-2.  **Configuration (Current Requirement):**
-    *   Navigate to the visualization code located in `src/smlp_py/ext/`.
-    *   Open the relevant Python file containing the `plot_exp` class (likely `plot.py` or similar).
-    *   In the `__init__` method of the `plot_exp` class, locate the `setno` parameter.
-    *   **Manually change** the value assigned to `setno` to match the dataset set number you wish to analyze (e.g., `setno='4'`, `setno='10'`).
-    *   *(Note: This manual step is a current requirement and may be streamlined in future versions.)*
+2. **Configuration (Current Requirement):**
+   - Navigate to the visualization code located in `src/smlp_py/ext/`.
+   - Open the relevant Python file containing the `plot_exp` class (likely `plot.py` or similar).
+   - In the `__init__` method of the `plot_exp` class, locate the `setno` parameter.
+   - **Manually change** the value assigned to `setno` to match the dataset set number you wish to analyze (e.g., `setno='4'`, `setno='10'`).
+   - _(Note: This manual step is a current requirement and may be streamlined in future versions.)_
 
-3.  **Running SMLP with Visualization:**
-    *   When you run SMLP after setting the correct `setno` in the code, the framework will automatically copy the specified dataset (`.spec` and `.csv`) from its subdirectory (e.g., `experiment_outputs/set4/`) into the base directory where SMLP expects to find its input files.
-    *   Proceed with running your SMLP experiment (e.g., optimization mode) as usual.
+3. **Running SMLP with Visualization:**
+   - When you run SMLP after setting the correct `setno` in the code, the framework will automatically copy the specified dataset (`.spec` and `.csv`) from its subdirectory (e.g., `experiment_outputs/set4/`) into the base directory where SMLP expects to find its input files.
+   - Proceed with running your SMLP experiment (e.g., optimization mode) as usual.
 
-4.  **Output Files:** During and after the SMLP run, the visualization framework will generate several output files in the main project directory (or a specified output directory), prefixed with the `setno` and experiment number (`expno`):
+4. **Output Files:** During and after the SMLP run, the visualization framework will generate several output files in the main project directory (or a specified output directory), prefixed with the `setno` and experiment number (`expno`):
+   - **`Set{setno}_experiments.json`**: Contains comprehensive data for all experiments conducted on the specified `setno`, stored in JSON format.
+   - **`Set{setno}_experiments_output.ods`**: Presents key experiment results in a structured OpenDocument Spreadsheet table format for easy viewing and analysis.
+   - **`Set{setno}_{expno}_witnesses.json`**: Details information about all witnesses found during a specific experiment (`expno`) for the given `setno`.
+   - **`Set{setno}_{expno}_scatter_plot_predicted.html`**: An interactive HTML plot showing the performance of the trained model on the test set (predicted vs. actual values).
+   - **`Set{setno}_{expno}_stable_x_counter.html`**: _(Key Visualization)_ An interactive HTML plot overlaying the discovered stable witnesses and identified counter-examples onto the original dataset's distribution. This plot is crucial for understanding the explored and excluded regions of the solution space during the stability search.
+   - **`Set{setno}_{expno}_witnesses.html`**: _(Key Visualization)_ An interactive HTML plot showing all discovered witnesses plotted against the original dataset distribution. Markers indicate found witnesses; experiments yielding no witnesses will naturally have no markers shown on this plot for that specific run.
 
-<<<<<<< HEAD
-    *   **`Set{setno}_experiments.json`**: Contains comprehensive data for all experiments conducted on the specified `setno`, stored in JSON format.
-    *   **`Set{setno}_experiments_output.ods`**: Presents key experiment results in a structured OpenDocument Spreadsheet table format for easy viewing and analysis.
-    *   **`Set{setno}_{expno}_witnesses.json`**: Details information about all witnesses found during a specific experiment (`expno`) for the given `setno`.
-    *   **`Set{setno}_{expno}_scatter_plot_predicted.html`**: An interactive HTML plot showing the performance of the trained model on the test set (predicted vs. actual values).
-    *   **`Set{setno}_{expno}_stable_x_counter.html`**: *(Key Visualization)* An interactive HTML plot overlaying the discovered stable witnesses and identified counter-examples onto the original dataset's distribution. This plot is crucial for understanding the explored and excluded regions of the solution space during the stability search.
-    *   **`Set{setno}_{expno}_witnesses.html`**: *(Key Visualization)* An interactive HTML plot showing all discovered witnesses plotted against the original dataset distribution. Markers indicate found witnesses; experiments yielding no witnesses will naturally have no markers shown on this plot for that specific run.
-=======
-	# obtain sources
-	git clone https://github.com/smlp-systems/kay.git
-	git clone https://github.com/smlp-systems/smlp.git
-	cd smlp/utils/poly
->>>>>>> e8c22e4d
+## obtain sources
+
+    git clone <https://github.com/smlp-systems/kay.git>
+    git clone <https://github.com/smlp-systems/smlp.git>
+    cd smlp/utils/poly
 
 ## Core SMLP Functionality
 
