# SPDX-License-Identifier: Apache-2.0
# This file is part of smlp.

from fractions import Fraction
import json

from icecream import ic
import smlp
from smlp_py.smlp_terms import ModelTerms, SmlpTerms
from smlp_py.smlp_utils import np_JSONEncoder #, str_to_bool
#=======
#from smlp_py.smlp_utils import np_JSONEncoder
#>>>>>>> Stashed changes
from smlp_py.ext import plot

ic.configureOutput(prefix=f'Debug | ', includeContext=True)

class SmlpQuery:
    def __init__(self):
        self._smlpTermsInst = SmlpTerms()
        self._modelTermsInst = None #ModelTerms()

        self._DEF_QUERY_NAMES = None
        self._DEF_QUERY_EXPRS = None
        self._DEF_LEMMA_PRECISION = 0
        
        # keys in the dictionary capturing the results of function self.query_condition()
        self._query_stable = 'stable'
        self._query_feasible = 'feasible'
        self._query_status = 'status'
        self._query_result = 'result'
        
        self.query_params_dict = {
            'query_names': {'abbr':'quer_names', 'default':str(self._DEF_QUERY_EXPRS), 'type':str,
                'help':'Names of optimization objectives [default {}]'.format(str(self._DEF_QUERY_NAMES))}, 
            'query_expressions':{'abbr':'quer_exprs', 'default':self._DEF_QUERY_EXPRS, 'type':str,
                'help':'Semicolon seperated list of expressions (functions) to be applied to the responses '
                    'to convert them into optimization objectives ' +
                    '[default: {}]'.format(str(self._DEF_QUERY_EXPRS))},
            'lemma_precision':{'abbr':'lemma_prec', 'default':self._DEF_LEMMA_PRECISION, 'type':int,
                'help':'Number of decimals after zero to use when approximating lemmas in model exploration modes. ' +
                    'The default value 0 means that lemmas should not be approximated (full precision should be used ' +
                    '[default: {}]'.format(str(self._DEF_LEMMA_PRECISION))}
        }
        
        # profiling SMLP run, the steps taken by the algorithm and solver runtimes
        self._query_tracer = None
        self._trace_runtime = None
        self._trace_precision = None
        self._trace_anonymize = None

    def set_logger(self, logger):
        self._query_logger = logger 
        self._smlpTermsInst.set_logger(logger)
        self._modelTermsInst.set_logger(logger)
    
    def set_tracer(self, tracer, trace_runtime, trace_prec, trace_anonym):
        self._query_tracer = tracer
        self._trace_runtime = trace_runtime
        self._trace_precision = trace_prec
        self._trace_anonymize = trace_anonym
        
    # report_file_prefix is a string used as prefix in all report files of SMLP
    def set_report_file_prefix(self, report_file_prefix):
        self.report_file_prefix = report_file_prefix
        #self._smlpTermsInst.set_report_file_prefix(report_file_prefix)
        self._modelTermsInst.set_report_file_prefix(report_file_prefix)
        
    # model_file_prefix is a string used as prefix in all saved model files of SMLP
    def set_model_file_prefix(self, model_file_prefix):
        self.model_file_prefix = model_file_prefix
        #self._smlpTermsInst.set_model_file_prefix(model_file_prefix)
        self._modelTermsInst.set_model_file_prefix(model_file_prefix)
    
    # set self._modelTermsInst ModelTerms()
    def set_model_terms_inst(self, model_terms_inst):
        self._modelTermsInst = model_terms_inst
    
    def set_trace_file(self, trace_file):
        self._trace_file = trace_file
    
    def set_lemma_precision(self, lemma_precision):
        self._lemma_precision = lemma_precision
    
    @property
    def query_results_file(self):
        assert self.report_file_prefix is not None
        return self.report_file_prefix + '_query_results.json'
        
    @property
    def certify_results_file(self):
        assert self.report_file_prefix is not None
        return self.report_file_prefix + '_certify_results.json'
    
    @property
    def verify_results_file(self):
        assert self.report_file_prefix is not None
        return self.report_file_prefix + '_verify_results.json'
    
    @property
    def synthesis_results_file(self):
        assert self.report_file_prefix is not None
        return self.report_file_prefix + '_synthesize_results.json'

    def find_candidate(self, solver):
        #res = solver.check()
        res = self._modelTermsInst.smlp_solver_check(solver, 'ca', self._lemma_precision)
        if self._modelTermsInst.solver_status_unknown(res): # isinstance(res, smlp.unknown):
            return None
        else:
            return res
        
    def update_consistecy_results(self, mode_status_dict, interface_consistent, model_consistent,
            mode_status, mode_results_file):
        # update mode_status_dict based on interface and model consistency results 
        # computed by get_model_exploration_base_components()
        mode_status_dict['interface_consistent'] = str(interface_consistent).lower()
        mode_status_dict['model_consistent'] = str(model_consistent).lower()
        if not interface_consistent or not model_consistent:
            mode_status_dict['smlp_execution'] = 'aborted'
            mode_status_dict[mode_status] = 'ERROR'
        with open(mode_results_file, 'w') as f:
            json.dump(mode_status_dict, f, indent='\t', cls=np_JSONEncoder)
        return mode_status_dict
    
    def get_model_exploration_base_components(self, mode_status_dict, results_file,
            syst_expr_dict:dict, algo, model, model_features_dict:dict, feat_names:list, resp_names:list, 
            alph_expr:str, beta_expr:str, eta_expr:str, data_scaler, scale_feat, scale_resp, 
            float_approx=True, float_precision=64, data_bounds_json_path=None):
        domain, syst_term_dict, model_full_term_dict, eta, alpha, beta, interface_consistent, model_consistent = \
        self._modelTermsInst.create_model_exploration_base_components(
                syst_expr_dict, algo, model, model_features_dict, feat_names, resp_names, 
                alph_expr, beta_expr, eta_expr, data_scaler, scale_feat, scale_resp, 
                float_approx, float_precision, data_bounds_json_path)
        
        mode_status_dict['interface_consistent'] = str(interface_consistent).lower()
        mode_status_dict['model_consistent'] = str(model_consistent).lower()
        if not interface_consistent or not model_consistent:
            mode_status_dict['smlp_execution'] = 'aborted'
            with open(results_file, 'w') as f:
                json.dump(mode_status_dict, f, indent='\t', cls=np_JSONEncoder)
            self._query_logger.info('Input and knob interface constraints are inconsistent; aborting...')
            return domain, syst_term_dict, model_full_term_dict, eta, alpha, beta, interface_consistent, model_consistent
        with open(results_file, 'w') as f:
            json.dump(mode_status_dict, f, indent='\t', cls=np_JSONEncoder)
        return domain, syst_term_dict, model_full_term_dict, eta, alpha, beta, interface_consistent, model_consistent
        

    # Enhancement !!! instead of using witn_form, bind inputs and knobs to their values by directly 
    # applying solver.add(var == val) or directly substituting these values in other formulas --
    # just for small potential speedup.
    def check_concrete_witness_consistency(self, domain:smlp.domain, model_full_term_dict:dict, 
            alpha:smlp.form2, eta:smlp.form2, query:smlp.form2, witn_form:smlp.form2, solver_logic:str):
        solver = self._modelTermsInst.create_model_exploration_instance_from_smlp_components(
            domain, model_full_term_dict, True, solver_logic)
        solver.add(alpha); #print('alpha', alpha)
        solver.add(eta); #print('eta', eta)
        solver.add(witn_form); #print('witn_form', witn_form); print('query', query)
        if query is not None:
            solver.add(query)
        res = self._modelTermsInst.smlp_solver_check(solver, 'witness_consistency')
        #res = solver.check(); #print('res', res)
        return res

    
    
    # TODO: what about eta-interval and eta_global constraints, as well as eta-grid constraints for
    # integer control (knob) variables? Looks like they should be used as constrints -- look for a cex
    # to a candidate only under these (and other). Grid constraints for continuous variable should not 
    # be used
    #   ! ( theta x y -> alpha y -> beta y /\ obj y >= T ) =
    #   ! ( ! theta x y \/ ! alpha y \/ beta y /\ obj y >= T ) =
    #   theta x y /\ alpha y /\ ! ( beta y /\ obj y >= T) 
    def find_candidate_counter_example(self, universal, domain:smlp.domain, cand:dict, query:smlp.form2, 
            model_full_term_dict:dict, alpha:smlp.form2, theta_radii_dict:dict, solver_logic:str): #, beta:smlp.form2
        solver = self._modelTermsInst.create_model_exploration_instance_from_smlp_components(
            domain, model_full_term_dict, False, solver_logic)
        theta = self._modelTermsInst.compute_stability_formula_theta(cand, None, theta_radii_dict, universal) 
        solver.add(theta); #print('adding theta', theta)
        solver.add(alpha); #print('adding alpha', alpha)
        solver.add(self._smlpTermsInst.smlp_not(query)); #print('adding negated quert', query)
        return self._modelTermsInst.smlp_solver_check(solver, 'ce', self._lemma_precision)
        #return solver.check()
    
    # Enhancement !!!: at least add here the delta condition
    def generalize_counter_example(self, coex):
        return coex
    
    # This function is called from validate_witness() on already built model terms and formulas for constraints.
    # It check stability of witness given as witn_dict, which in case universal == True is a value assignements to knobs,
    # and in case universal = False is a value assignement to both knobs as well as inputs. 
    def validate_witness_smt(self, universal:bool, model_full_term_dict:dict, quer_name:str, quer_expr:str, quer:smlp.form2, witn_dict:dict,
            domain:smlp.domain, eta:smlp.form2, alpha:smlp.form2, theta_radii_dict:dict, #beta:smlp.form2, 
            delta:float, solver_logic:str, witn:bool, sat_approx:bool, sat_precision:int):
        if universal:
            self._query_logger.info('Verifying assertion {} <-> {}'.format(str(quer_name), str(quer_expr)))
        else:
            self._query_logger.info('Certifying stability of witness for query ' + str(quer_name) + ':\n   ' + str(witn_dict))
        candidate_solver = self._modelTermsInst.create_model_exploration_instance_from_smlp_components(
            domain, model_full_term_dict, True, solver_logic)
        
        cond_feasible = None
        # add the remaining user constraints and the query
        candidate_solver.add(eta); #print('adding eta', eta)
        candidate_solver.add(alpha); #print('adding alpha', alpha)
        #candidate_solver.add(beta)
        candidate_solver.add(quer); #print('adding quer', quer)
        #print('adding witn_dict', witn_dict)
        for var,val in witn_dict.items():
            #candidate_solver.add(smlp.Var(var) == smlp.Cnst(val))
            candidate_solver.add(self._smlpTermsInst.smlp_eq(smlp.Var(var), smlp.Cnst(val)))
        
        candidate_check_res = self._modelTermsInst.smlp_solver_check(candidate_solver, 'ca')
        if self._modelTermsInst.solver_status_sat(candidate_check_res): #isinstance(candidate_check_res, smlp.sat):
            cond_feasible = True
            if universal:
                self._query_logger.info('The configuration is consistent with assertion ' + str(quer_name))
            else:
                self._query_logger.info('Witness to query ' + str(quer_name) + ' is a valid witness; checking its stability')
        elif self._modelTermsInst.solver_status_unsat(candidate_check_res): #isinstance(candidate_check_res, smlp.unsat):
            cond_feasible = False
            if universal:
                # Assertion cannot be satisfied (is constant False) given the knob configuration and the constraints.
                # Its negation will be true for any legal inputs, which means that the assertion fails everywhere in the
                # legal input space. This is useful info because in such a case maybe the problem instance (assertion or 
                # constraints) were not specified correctly. Also, if such a case is found as part of an optimization 
                # procedure (where assertion is of the form objective >= threshold), the get a "general" counter-example
                # and the entire legal input space can be ruled out from the consequtive search.
                # In this implementation, we do not exist here and continue in order to generate a counter-example.
                # We could also use a sat assignement found in feasibility check for that purpose.
                # When used in optimization context, one could return here the generalized counter-example that rules
                # out the entire legal spece (while dealing with that assertion / that objective and threshold).
                self._query_logger.info('The configuration is inconsistent with assertion ' + str(quer_name))
                #self._query_logger.info('Completed with result: VACUOUS PASS')
                #return {'assertion_status':'VACUOUS PASS', 'asrt': None, 'model':None} 
            else:
                # concrete witness does not satisfy the querym this witness cannot be stable witness fro that query,
                # no further checks need to be performed (thus esiting the function under this condition, here)
                self._query_logger.info('Witness to query ' + str(quer_name) + ' is not a valid witness (even without stability requirements)')
                return 'not a witness'
        else:
            raise Exception('Unexpected counter-example status ' + str(ce) + ' in function validate_witness_smt')

        # checking stability of a valid witness to the query
        witn_term_dict = self._smlpTermsInst.witness_const_to_term(witn_dict)
        ce = self.find_candidate_counter_example(universal, domain, witn_term_dict, quer, model_full_term_dict, alpha, 
            theta_radii_dict, solver_logic)
        if self._modelTermsInst.solver_status_sat(ce): #isinstance(ce, smlp.sat):
            if universal:
                self._query_logger.info('Completed with result: FAIL')
                #self._query_logger.info('Assertion ' +  str(quer_name) + ' fails (for stability radii ' + str(theta_radii_dict))
                #status = 'FAIL' if cond_feasible else 'FAIL VACUOUSLY'
                ce_model = self._modelTermsInst.get_solver_model(ce)
                return {'assertion_status':'FAIL', 'asrt': False, 'assertion_feasible': cond_feasible, 
                        'counter_example':self._smlpTermsInst.witness_term_to_const(ce_model, approximate=sat_approx, precision=sat_precision)}
            else:
                self._query_logger.info('Witness to query ' + str(quer_name) + ' is not stable for radii ' + str(theta_radii_dict))
                return 'witness, not stable'
        elif self._modelTermsInst.solver_status_unsat(ce): #isinstance(ce, smlp.unsat):
            if universal:
                self._query_logger.info('Completed with result: PASS')
                #self._query_logger.info('Assertion ' +  str(quer_name) + ' passes (for stability radii ' + str(theta_radii_dict))
                return {'assertion_status':'PASS', 'asrt':None, 'assertion_feasible': cond_feasible,  'counter_example':None}
            else:
                assert cond_feasible
                self._query_logger.info('Witness to query ' + str(quer_name) + ' is stable for radii ' + str(theta_radii_dict))
                return 'stable witness'
        else:
            raise Exception('Unexpected counter-example ststus ' + str(ce) + ' in function validate_witness_smt')
    
    
    def validate_witness(self, universal:bool, syst_expr_dict:dict, algo:str, model:dict, #universal:bool, 
            model_features_dict:dict, feat_names:list[str], resp_names:list[str], 
            quer_names:list[str], quer_exprs:list[str], witn_dict:dict, delta:dict,
            alph_expr:str, beta_expr:str, eta_expr:str, theta_radii_dict:dict, solver_logic:str, vacuity:bool, 
            data_scaler:str, scale_feat:bool, scale_resp:bool, float_approx=True, float_precision=64, 
            data_bounds_json_path=None, bounds_factor=None, T_resp_bounds_csv_path=None):
         
        if universal:
            CONSISTENCY = 'configuration_consistent'
            query_status_dict = {
                CONSISTENCY: 'unknown',
                'assertion_status': 'unknown',
                'counter_example': 'unknown'
            }
            results_file = self.verify_results_file
        else:
            CONSISTENCY = 'witness_consistent'
            query_status_dict = {
                CONSISTENCY: 'unknown',
                'witness_feasible': 'unknown',
                'witness_stable': 'unknown'
            }
            results_file = self.certify_results_file

        # TODO: implement this check in sanity_check_certification_spec
        if quer_names is None or quer_exprs is None:
            query_status_dict['amlp_execution'] = 'aborted'
            with open(results_file, 'w') as f:
                json.dump(query_status_dict, f, indent='\t', cls=np_JSONEncoder)
            self._query_logger.info('Queries are not specified in mode "certify"; aborting...')
            return
        
        # initialize the fields in the ststus dictionary mode_status_dict as unknown/running
        mode_status_dict = {}
        for quer_name in quer_names:
            # .copy() is required in next line to ensure updating different copies will be independent
            mode_status_dict[quer_name] = query_status_dict.copy() 
        mode_status_dict['smlp_execution'] = 'running'
        mode_status_dict['interface_consistent'] = 'unknown'
        
        # compute model exploration base componensts (models, constraints, etc.)
        domain, syst_term_dict, model_full_term_dict, eta, alpha, beta, interface_consistent, model_consistent = \
        self.get_model_exploration_base_components(mode_status_dict, results_file, 
            syst_expr_dict, algo, model, model_features_dict, feat_names, resp_names, 
            #delta, None, #None, None, None, None, quer_names, quer_exprs, 
            alph_expr, beta_expr, eta_expr, data_scaler, scale_feat, scale_resp, #scale_objv, 
            float_approx, float_precision, data_bounds_json_path)
        
        if not interface_consistent or not model_consistent:
            for quer_name in quer_names:
                if universal:
                    mode_status_dict[quer_name]['assertion_status'] = 'ERROR'
                else:
                    mode_status_dict[quer_name]['witness_status'] = 'ERROR'
                with open(results_file, 'w') as f:
                    json.dump(mode_status_dict, f, indent='\t', cls=np_JSONEncoder)
            return
        
        knobs = list(theta_radii_dict.keys()); #print('knobs', knobs)
        if witn_dict is None and len(knobs) == 0:
            witn_dict = dict(zip(quer_names, [{}]*len(quer_names)))
        #print('witn_dict 2', witn_dict)
        witn_count = len(witn_dict.keys()); #print('witn_count', witn_count)
        #print('quer_names', quer_names, 'quer_exprs', quer_exprs)
        if witn_count != len(quer_exprs):
            raise Exception('The number of queries does not match the number of witnesses')
        # TODO !!!! do we need this way of defining queries as smlp.true?
        
        # drop fron witn_dict assignments to variables that do not occur in the model
        witn_dict_filtered = {}
        witn_form_dict = {}
        quer_expr_dict = dict(zip(quer_names, quer_exprs))
        for q, w in witn_dict.items():
            assert isinstance(w, dict)
            witn_dict_filtered[q] = {}
            
            for var,val in w.items():
                if universal: # univeral witness, verification, synthesis and optimized synthesis modes
                    if var in knobs:
                        assert var in feat_names
                        witn_dict_filtered[q][var] = val
                else: # certification mode
                    if var in feat_names:
                        witn_dict_filtered[q][var] = val
            witn_form_dict[q] = self._smlpTermsInst.witness_to_formula(witn_dict_filtered[q])
                                              
            # assert every input and knob is assigned in w when universal is false, and that every knob
            # is assigned in w when universal is true. This condition will be redundant (and wrong) when
            # SMLP will support range assignements to knobs and inputs (including don't care knobs/inputs).
            w_keys = w.keys()
            
            if universal:
                # sanity check is already domne in sanity_check_verification_spec
                pass
                '''
                unassigned = []
                for feat in knobs:
                    if feat not in w_keys:
                        unassigned.append(feat)
                if len(unassigned) > 0:
                    self._query_logger.info('The knob configuration has variable(s) ' + str(unassigned) + ' unassigned a value')
                    query_status_dict['assertion_status'] = 'unassigned_knobs'
                with open(results_file, 'w') as f:
                    json.dump(mode_status_dict, f, indent='\t', cls=np_JSONEncoder)        
                return
                #raise Exception ('The knob configuration has variable ' + str(feat) + ' unassigned a value')
                '''
            else:
                for feat in feat_names:
                    if feat not in w_keys:
                        raise Exception ('Wirness to query ' + str(q) + ' + has variable ' + str(feat) + ' unassigned a value')

        if quer_names is None and quer_exprs is None:
            #print('updating quer_exprs')
            quer_names = list(witn_dict_filtered.keys())
            quer_exprs = ['True'] * witn_count
        
        if beta_expr is not None:
            quer_exprs = [quer_exprs[i] + ' and ' + beta_expr for i in range(witn_count)]; #print('quer_exprs', quer_exprs)
        quer_forms_dict = dict([(quer_name, self._smlpTermsInst.ast_expr_to_term(quer_expr)) \
            for quer_name, quer_expr in zip(quer_names, quer_exprs)])
        # sanity check -- queries must be formulas (not terms)
        for i, form in enumerate(quer_forms_dict.values()):
            if not isinstance(form, smlp.libsmlp.form2):
                raise Exception('Quesry ' + str(quer_exprs[i]) + ' must be a formula (not a term)')

        # instance consistency and feasibility checks (are the assumptions contradictory?)
        if vacuity:
            #print('quer_forms_dict', quer_forms_dict.keys(), 'quer_names', quer_names)
            assert list(quer_forms_dict.keys()) == quer_names
            #print('witn_form_dict', witn_form_dict)
            quer_res_dict = {}
            for quer_name, quer_form in quer_forms_dict.items():
                #print('quer_name', quer_name, 'quer_form', quer_form)
                witn_form = witn_form_dict[quer_name]; #print('witn_form', witn_form)
                # checking concrete witneses consistency alpha and beta (w/o looking at respective queries)
                if universal:
                    #self._query_logger.info('Verifying assertion {} <-> {}'.format(str(quer_name), str(quer_expr_dict[quer_name])))
                    self._query_logger.info('Verifying consistency of configuration for assertion ' + str(quer_name) + ':\n   ' + str(witn_form))
                else:
                    self._query_logger.info('Certifying consistency of witness for query ' + str(quer_name) + ':\n   ' + str(witn_form))
                witn_status = self.check_concrete_witness_consistency(domain, model_full_term_dict, 
                    alpha, eta, None, witn_form, solver_logic)
                if self._modelTermsInst.solver_status_sat(witn_status): #isinstance(witn_status, smlp.sat):
                    if universal:
                        self._query_logger.info('Input, knob and configuration constraints are consistent')
                    else:
                        self._query_logger.info('Input, knob and concrete witness constraints are consistent')
                    mode_status_dict[quer_name][CONSISTENCY] = 'true'
                elif self._modelTermsInst.solver_status_unsat(witn_status): #isinstance(witn_status, smlp.unsat):
                    if universal:
                        self._query_logger.info('Input, knob and configuration constraints are inconsistent')
                    else:
                        self._query_logger.info('Input, knob and concrete witness constraints are inconsistent')
                    mode_status_dict[quer_name][CONSISTENCY] = 'false'
                    
                else:
                    raise Exception('Input, knob and concrete witness cosnsistency check failed to complete')
                #print('after witness_consistence', mode_status_dict)
                with open(results_file, 'w') as f:
                    json.dump(mode_status_dict, f, indent='\t', cls=np_JSONEncoder)
        else:
            mode_status_dict['interface_consistent'] = 'skipped'
            for quer_name, quer_form in quer_forms_dict.items():
                mode_status_dict[quer_name][CONSISTENCY] = 'skipped'
            with open(results_file, 'w') as f:
                json.dump(mode_status_dict, f, indent='\t', cls=np_JSONEncoder)    
        
        for quer_name, quer_form in quer_forms_dict.items():
            #print('quer_name', quer_name, 'quer_form', quer_form)
            witn_form = witn_form_dict[quer_name]; #print('witn_form', witn_form) 
            if mode_status_dict[quer_name][CONSISTENCY] != 'false':    
                witn_i_dict = witn_dict[quer_name]
                witness_status_str = self.validate_witness_smt(universal, model_full_term_dict, quer_name, quer_expr_dict[quer_name], quer_form,
                    witn_i_dict, domain, eta, alpha, theta_radii_dict, delta, solver_logic, True, float_approx, float_precision)
                #print('witness_status_str', witness_status_str)
                if universal:
                    for k,v in witness_status_str.items():
                        #print('k', k, 'v', v)
                        if k in ['assertion_feasible', 'assertion_status', 'counter_example']:
                            mode_status_dict[quer_name][k] = v
                else:
                    quer_res_dict[quer_name] = witness_status_str
                    if witness_status_str == 'not a witness':
                        #print(quer_name, 'case not a witness')
                        mode_status_dict[quer_name]['witness_feasible'] = 'false'
                        mode_status_dict[quer_name]['witness_stable'] = 'false'
                        mode_status_dict[quer_name]['witness_status'] = 'FAIL'
                    elif witness_status_str == 'witness, not stable':
                        #print(quer_name, 'case witness, not stable')
                        mode_status_dict[quer_name]['witness_feasible'] = 'true'
                        mode_status_dict[quer_name]['witness_stable'] = 'false'
                        mode_status_dict[quer_name]['witness_status'] = 'FAIL'
                    elif witness_status_str == 'stable witness':
                        #print(quer_name, 'case stable witness')
                        mode_status_dict[quer_name]['witness_feasible'] = 'true'
                        mode_status_dict[quer_name]['witness_stable'] = 'true'
                        mode_status_dict[quer_name]['witness_status'] = 'PASS'
                    else:
                        raise Exception('Unexpected status ' + str() + ' in function validate_witness')
            else:
                if universal:
                    self._query_logger.info('Skipping verification of assertion {} <-> {}'.format(str(quer_name), str(quer_form)))
                    self._query_logger.info('Reporting result: ERROR')
                    mode_status_dict[quer_name]['assertion_feasible'] = 'false'
                    mode_status_dict[quer_name]['assertion_status'] = 'ERROR' #VACUOUS PASS
                    mode_status_dict[quer_name]['counter_example'] = None
                else:
                    mode_status_dict[quer_name]['witness_feasible'] = 'false'
                    mode_status_dict[quer_name]['witness_stable'] = 'false'
                    mode_status_dict[quer_name]['witness_status'] = 'ERROR' #FAIL

            with open(results_file, 'w') as f:
                json.dump(mode_status_dict, f, indent='\t', cls=np_JSONEncoder)                

        mode_status_dict['smlp_execution'] = 'completed'
        with open(results_file, 'w') as f:
            json.dump(mode_status_dict, f, indent='\t', cls=np_JSONEncoder)

    
    def smlp_verify(self, syst_expr_dict:dict, algo:str, model:dict, 
            model_features_dict:dict, feat_names:list[str], resp_names:list[str], 
            asrt_names:list[str], asrt_exprs:list[str], witn_dict:dict, delta:dict,
            alph_expr:str, beta_expr:str, eta_expr:str, theta_radii_dict:dict, solver_logic:str, vacuity:bool, 
            data_scaler:str, scale_feat:bool, scale_resp:bool, 
            float_approx=True, float_precision=64, data_bounds_json_path=None, bounds_factor=None, T_resp_bounds_csv_path=None):
        self.validate_witness(True, syst_expr_dict, algo, model,
            model_features_dict, feat_names, resp_names, 
            asrt_names, asrt_exprs, witn_dict, delta,
            alph_expr, beta_expr, eta_expr, theta_radii_dict, solver_logic, vacuity, 
            data_scaler, scale_feat, scale_resp, float_approx, float_precision, 
            data_bounds_json_path, bounds_factor, T_resp_bounds_csv_path)
        
    def smlp_certify(self, syst_expr_dict:dict, algo:str, model:dict, 
            model_features_dict:dict, feat_names:list[str], resp_names:list[str], 
            quer_names:list[str], quer_exprs:list[str], witn_dict:dict, delta:dict,
            alph_expr:str, beta_expr:str, eta_expr:str, theta_radii_dict:dict, solver_logic:str, vacuity:bool, 
            data_scaler:str, scale_feat:bool, scale_resp:bool, float_approx=True, float_precision=64, 
            data_bounds_json_path=None, bounds_factor=None, T_resp_bounds_csv_path=None):
        self.validate_witness(False, syst_expr_dict, algo, model,
            model_features_dict, feat_names, resp_names, 
            quer_names, quer_exprs, witn_dict, delta,
            alph_expr, beta_expr, eta_expr, theta_radii_dict, solver_logic, vacuity, 
            data_scaler, scale_feat, scale_resp, float_approx, float_precision, 
            data_bounds_json_path, bounds_factor, T_resp_bounds_csv_path)
        

    # Enhancement !!!: implement timeout ? UNKNOWN return value
    def query_condition(self, universal, model_full_term_dict:dict, quer_name:str, quer_expr:str, quer:smlp.form2, 
            domain:smlp.domain, eta:smlp.form2, alpha:smlp.form2, theta_radii_dict:dict, #beta:smlp.form2, 
            delta:dict, solver_logic:str, witn:bool, sat_approx:bool, sat_precision:int):
        # feasibility (existence) of at least one candidate
        feasible = None
        if quer_expr is not None:
            self._query_logger.info('Querying condition {} <-> {}'.format(str(quer_name), str(quer_expr)))
        else:
            self._query_logger.info('Querying condition {} <-> {}'.format(str(quer_name), str(quer)))
        #print('query', quer, 'eta', eta, 'delta', delta)
        candidate_solver = self._modelTermsInst.create_model_exploration_instance_from_smlp_components(
            domain, model_full_term_dict, True, solver_logic)
        
        # add the remaining user constraints and the query
        candidate_solver.add(eta)
        candidate_solver.add(alpha)
        #candidate_solver.add(beta)
        candidate_solver.add(quer)
        #print('eta', eta); print('alpha', alpha);  print('quer', quer); 
        #print('solving query', quer)
        self._query_tracer.info('{},{}'.format('synthesis' if universal else 'query', str(quer_name))) #, str(quer_expr) ,{}
        use_approxiamted_fractions = self._lemma_precision != 0
        assert self._lemma_precision >= 0 and isinstance(self._lemma_precision, int)
        approx_ca_models = {} # save rounded ca models to check whether rounded models occure repeaedly
        approx_ce_models = {} # save rounded ce models to check whether rounded models occure repeaedly
        while True:
            # solve Ex. eta x /\ Ay. theta x y -> alpha y -> (beta y /\ query)
            print('searching for a candidate', flush=True)
            
            ca = self.find_candidate(candidate_solver)
<<<<<<< HEAD
            
            if self._modelTermsInst.solver_status_sat(ca): # isinstance(ca, smlp.sat):
=======
            if isinstance(ca, smlp.sat):
#<<<<<<< Updated upstream
>>>>>>> c2a22d3a
                print('candidate found -- checking stability', flush=True)
                #print('ca', ca_model)
                ca_model = self._modelTermsInst.get_solver_model(ca) #ca.model
                if use_approxiamted_fractions:
                    ca_model_approx = self._smlpTermsInst.approximate_witness_term(ca_model, self._lemma_precision)
                    #print('ca_model_approx -------------', ca_model_approx)
                    knob_vals = [v for k,v in ca_model_approx.items() if k in theta_radii_dict]; #print('knob_vals', knob_vals)
                    h = hash(str(knob_vals))
                    if h in approx_ca_models:
                        #print('hit !!!!!!!!!!!!!!!!!!!!!!!!!!!!!!!!!!!!!!!!!!!!!!!!')
                        approx_ca_models[h] = approx_ca_models[h] + 1
                        #self._query_tracer.info('hits,{}'.format(str(sum(list(approx_ca_models.values())))))
                    else:
                        approx_ca_models[h] = 0
                    #print('ca_model_approx', ca_model_approx)
                feasible = True
                if use_approxiamted_fractions:
                    ce = self.find_candidate_counter_example(universal, domain, ca_model_approx, quer, model_full_term_dict, alpha, 
                        theta_radii_dict, solver_logic)
                else:
                    ce = self.find_candidate_counter_example(universal, domain, ca_model, quer, model_full_term_dict, alpha, 
                        theta_radii_dict, solver_logic)
<<<<<<< HEAD
                if self._modelTermsInst.solver_status_sat(ce): #isinstance(ce, smlp.sat):
=======
#=======
#                print('candidate found -- checking stability')
#                ce = self.find_candidate_counter_example(domain, ca.model, quer, model_full_term_dict, alpha, 
#                    theta_radii_dict, solver_logic)
#
#                witness_val = self._smlpTermsInst.witness_term_to_const(ca.model, sat_approx,  
#                            sat_precision)
#
#                plot.save_to_csv(witness_val, data_version='witnesses')
#                
#>>>>>>> Stashed changes
                if isinstance(ce, smlp.sat):
>>>>>>> c2a22d3a
                    print('candidate not stable -- continue search', flush=True)
                    ce_model = self._modelTermsInst.get_solver_model(ce) #ce.model
                    cem = ce_model.copy(); #print('ce model', cem)
                    # drop Assignements to responses from ce
                    for var in ce_model.keys():
                        if var in model_full_term_dict.keys():
                            del cem[var]
                    if use_approxiamted_fractions:
                        ce_model_approx = self._smlpTermsInst.approximate_witness_term(cem, self._lemma_precision)
                        #print('ce_model_approx ++++++++++', ce_model_approx)
                        knob_vals = [v for k,v in ce_model_approx.items() if k in theta_radii_dict]; #print('knob_vals', knob_vals)
                        h = hash(str(knob_vals))
                        if h in approx_ce_models:
                            #print('hit ??????????????????????????????????????')
                            approx_ce_models[h] = approx_ce_models[h] + 1
                            #self._query_tracer.info('hits,{}'.format(str(sum(list(approx_ce_models.values())))))
                        else:
                            approx_ce_models[h] = 0
                        #print('ce_model_approx', ce_model_approx)
                        lemma = self.generalize_counter_example(ce_model_approx); #print('lemma', lemma)
                    else:
                        lemma = self.generalize_counter_example(cem); #print('lemma', lemma)
                    theta = self._modelTermsInst.compute_stability_formula_theta(lemma, delta, theta_radii_dict, universal)
                    candidate_solver.add(self._smlpTermsInst.smlp_not(theta))
                    continue
                elif self._modelTermsInst.solver_status_unsat(ce): #isinstance(ce, smlp.unsat):
                    #print('candidate stable -- return candidate')
                    self._query_logger.info('Query completed with result: STABLE_SAT (satisfiable)')
                    if witn: # export witness (use numbers as values, not terms)
                        ca_model = self._modelTermsInst.get_solver_model(ca) # ca.model
                        witness_vals_dict = self._smlpTermsInst.witness_term_to_const(ca_model, sat_approx, sat_precision)
                        #print('domain witness_vals_dict', witness_vals_dict)
                        # sanity check: the value of query in the sat assignment should be true
                        if quer_expr is not None:
                            quer_ce_val = eval(quer_expr, {},  witness_vals_dict); #print('quer_ce_val', quer_ce_val)
                            assert quer_ce_val
                        return {'query_status':'STABLE_SAT', 'witness':witness_vals_dict, 'feasible':feasible}
                    else:
                        return {'query_status':'STABLE_SAT', 'witness':ca_model, 'feasible':feasible}
            elif self._modelTermsInst.solver_status_unsat(ca): #isinstance(ca, smlp.unsat):
                self._query_logger.info('Query completed with result: UNSAT (unsatisfiable)')
                if feasible is None:
                    feasible = False
                #print('candidate does not exist -- query unsuccessful')
                #print('query unsuccessful: witness does not exist (query is unsat)')
                return {'query_status':'UNSAT', 'witness':None, 'feasible':feasible}
            elif self._modelTermsInst.solver_status_unknown(ca): #isinstance(ca, smlp.unknown):
                self._opt_logger.info('Completed with result: {}'.format('UNKNOWN'))
                return {'query_status':'UNKNOWN', 'witness':None, 'feasible':feasible}
                #raise Exception('UNKNOWN return value in candidate search is currently not supported for queries')
            else:
                raise Exception('Unexpected return value ' + str(type(ca)) + ' in candidate search for queries')
        
    
    # iterate over all queries using query_condition()        
    def query_conditions(self, universal:bool, model_full_term_dict:dict, quer_names:str, quer_exprs:str, quer_forms_dict:dict, 
            domain:smlp.domain, eta:smlp.form2, alpha:smlp.form2, theta_radii_dict:dict,
            delta:dict, solver_logic, witn:bool, sat_approx:bool, sat_precision:int):
        assert list(quer_forms_dict.keys()) == quer_names
        quer_res_dict = {}
        for i, (quer_name, quer_form) in enumerate(quer_forms_dict.items()):
            quer_res_dict[quer_name] = self.query_condition(universal, model_full_term_dict, quer_name, quer_exprs[i], 
                quer_form, domain, eta, alpha, theta_radii_dict, delta, solver_logic, witn, sat_approx, sat_precision)
        return quer_res_dict
    
    # querying conditions on a model to find a stable witness satisfying this condition in entire stability region
    # (defined by stability/theta radii) around that witness (which is a SAT assignment to model interface variables)
    def smlp_query(self, syst_expr_dict:dict, algo:str, model:dict, model_features_dict:dict,
            feat_names:list[str], resp_names:list[str], quer_names:list[str], quer_exprs:list[str], delta:float,
            alph_expr:str, beta_expr:str, eta_expr:str, theta_radii_dict:dict, solver_logic:str, vacuity:bool, 
            data_scaler:str, scale_feat:bool, scale_resp:bool, scale_objv:bool, float_approx=True, float_precision=64, 
            data_bounds_json_path=None, bounds_factor=None, T_resp_bounds_csv_path=None):
        # *_synthrsis_results.json file fields
        QUERY_FEASIBLE = 'query_feasible'
        QUERY_STABLE = 'query_stable' 
        QUERY_STATUS = 'query_status'
        QUERY_WITNESS = 'query_result' #query_witness
        
        # initialize the fields in the more status dictionary mode_status_dict as unknown/running
        mode_status_dict = {'smlp_execution': 'running', 'interface_consistent': 'unknown'}
        for quer_name in quer_names:
            mode_status_dict[quer_name] = {
                QUERY_FEASIBLE: 'unknown',
                QUERY_STABLE: 'unknown',
                QUERY_STATUS: 'unknown',
                QUERY_WITNESS: None} 
        with open(self.query_results_file, 'w') as f:
            json.dump(mode_status_dict, f, indent='\t', cls=np_JSONEncoder)
            
        if quer_exprs is None:
            self._query_logger.error('Queries were not specified in the "query" mode: aborting...')
            mode_status_dict['smlp_execution'] = 'aborted'
            with open(self.query_results_file, 'w') as f:
                json.dump(mode_status_dict, f, indent='\t', cls=np_JSONEncoder)
            return
        
        # compute model exploration componenets (domain, terms, formulas)
        domain, syst_term_dict, model_full_term_dict, eta, alpha, beta, interface_consistent, model_consistent = \
        self.get_model_exploration_base_components(mode_status_dict, self.query_results_file,
            syst_expr_dict, algo, model, model_features_dict, feat_names, resp_names, #delta, None,
            alph_expr, beta_expr, eta_expr, data_scaler, scale_feat, scale_resp, #scale_objv, 
            float_approx, float_precision, data_bounds_json_path)
        
        mode_status_dict['interface_consistent'] = str(interface_consistent).lower()
        mode_status_dict['model_consistent'] == str(model_consistent).lower()
        if not interface_consistent or not model_consistent:
            mode_status_dict['smlp_execution'] = 'aborted'
            for quer_name in quer_names:
                mode_status_dict[quer_name][QUERY_STATUS] = 'ERROR'
            with open(self.query_results_file, 'w') as f:
                json.dump(mode_status_dict, f, indent='\t', cls=np_JSONEncoder)
            return
        with open(self.query_results_file, 'w') as f:
            json.dump(mode_status_dict, f, indent='\t', cls=np_JSONEncoder)

        # compute and sanity check query smlp expressions -- queries must be formulas (not terms)
        quer_forms_dict = dict([(quer_name, self._smlpTermsInst.ast_expr_to_term(quer_expr)) \
                for quer_name, quer_expr in zip(quer_names, quer_exprs)])
        for i, form in enumerate(quer_forms_dict.values()):
            if not isinstance(form, smlp.libsmlp.form2):
                raise Exception('Query ' + str(quer_exprs[i]) + ' must be a formula (not a term)')
        # execute queries
        quer_res_dict = self.query_conditions(
            False, model_full_term_dict, quer_names, quer_exprs, quer_forms_dict, domain, 
            eta, alpha, theta_radii_dict, delta, solver_logic, True, float_approx, float_precision)
        
        # adjust key names in the reusts
        for quer_name in quer_names:
            mode_status_dict[quer_name][QUERY_FEASIBLE] = str(quer_res_dict[quer_name]['feasible']).lower()
            mode_status_dict[quer_name][QUERY_STABLE] = str(quer_res_dict[quer_name]['query_status'] == 'STABLE_SAT').lower()
            mode_status_dict[quer_name][QUERY_STATUS] = 'PASS' if quer_res_dict[quer_name]['query_status'] == 'STABLE_SAT' else 'FAIL'
            mode_status_dict[quer_name][QUERY_WITNESS] = quer_res_dict[quer_name]['witness']
        # finalize and report results
        mode_status_dict['smlp_execution'] = 'completed'
        #print('final mode_status_dict', mode_status_dict)
        with open(self.query_results_file, 'w') as f:
            json.dump(mode_status_dict, f, indent='\t', cls=np_JSONEncoder)
            
            
    # SMLP synthesis mode: configure knobs with stability to meet beta constraints under alpha, eta, theta and constraints
    def smlp_synthesize(self, syst_expr_dict:dict, algo:str, model:dict, #X:pd.DataFrame, y:pd.DataFrame, 
            model_features_dict:dict, feat_names:list[str], resp_names:list[str], asrt_names, asrt_exprs, 
            delta:float, alph_expr:str, beta_expr:str, eta_expr:str, theta_radii_dict:dict, solver_logic:str, vacuity:bool, 
            data_scaler:str, scale_feat:bool, scale_resp:bool, #scale_objv:bool, 
            float_approx=True, float_precision=64, data_bounds_json_path=None, bounds_factor=None, T_resp_bounds_csv_path=None):
        # *_synthrsis_results.json file fields
        QUERY_FEASIBLE = 'configuration_feasible'
        QUERY_STABLE = 'configuration_stable'
        QUERY_STATUS = 'synthesis_status'
        QUERY_WITNESS = 'synthesis_result'
        
        # initialize the fields in the more status dictionary mode_status_dict as unknown/running
        mode_status_dict = {
            'smlp_execution': 'running', 
            'interface_consistent': 'unknown',
            'model_consistent': 'unknown',
            QUERY_FEASIBLE: 'unknown',
            QUERY_STABLE: 'unknown',
            QUERY_STATUS: 'unknown',
            QUERY_WITNESS: None}
        with open(self.synthesis_results_file, 'w') as f:
            json.dump(mode_status_dict, f, indent='\t', cls=np_JSONEncoder)
        
        #print('eta_expr', eta_expr); print('alph_expr', alph_expr); print('beta_expr', beta_expr)
        # compute model exploration componenets (domain, terms, formulas)
        domain, syst_term_dict, model_full_term_dict, eta, alpha, beta, interface_consistent, model_consistent = \
        self.get_model_exploration_base_components(mode_status_dict, self.synthesis_results_file,
            syst_expr_dict, algo, model, model_features_dict, feat_names, resp_names, 
            #delta, None, #None, None, None, None, None, None, 
            alph_expr, beta_expr, eta_expr, data_scaler, scale_feat, scale_resp, #None, 
            float_approx, float_precision, data_bounds_json_path)
        
#<<<<<<< Updated upstream
        # update mode_status_dict based on interface and model consistency results 
        # computed by get_model_exploration_base_components()
        mode_status_dict['interface_consistent'] = str(interface_consistent).lower()
        mode_status_dict['model_consistent'] == str(model_consistent).lower()
        if not interface_consistent or not model_consistent:
            mode_status_dict['smlp_execution'] = 'aborted'
            mode_status_dict[QUERY_STATUS] = 'ERROR'
            with open(self.synthesis_results_file, 'w') as f:
                json.dump(mode_status_dict, f, indent='\t', cls=np_JSONEncoder)
            return
        with open(self.synthesis_results_file, 'w') as f:
            json.dump(mode_status_dict, f, indent='\t', cls=np_JSONEncoder)
        
        # xompute asrt_conj  and synthesis_expr, and then beta expression
        if asrt_exprs is not None:
            assert asrt_names is not None
            asrt_forms_dict = dict([(asrt_name, self._smlpTermsInst.ast_expr_to_term(asrt_expr)) \
                    for asrt_name, asrt_expr in zip(asrt_names, asrt_exprs)])
            asrt_conj = self._smlpTermsInst.smlp_and_multi(list(asrt_forms_dict.values()))
            synth_cond_list = asrt_exprs if beta_expr is None else [beta_expr] + asrt_exprs
            synthesis_expr = ' and '.join(synth_cond_list)
        else:
            asrt_conj = smlp.true
            synthesis_expr = beta_expr
        beta = self._smlpTermsInst.smlp_and(beta, asrt_conj) if beta != smlp.true else asrt_conj
        #print('beta str', beta_expr, 'synthesis_expr', synthesis_expr)
        
        # perform / attempt synthesis 
        quer_res = self.query_condition(True, model_full_term_dict, 'synthesis_feasibility', synthesis_expr, beta, 
            domain, eta, alpha, theta_radii_dict, delta, solver_logic, True, float_approx, float_precision)
        #print('quer_res', quer_res)
        
        # update mode_status_dict based on 'synthesis_feasibility' query results returned by query_condition()
        mode_status_dict[QUERY_FEASIBLE] = str(quer_res['feasible']).lower()
        mode_status_dict[QUERY_STABLE] = str(quer_res['query_status'] == 'STABLE_SAT').lower()
        mode_status_dict[QUERY_STATUS] = 'PASS' if quer_res['query_status'] == 'STABLE_SAT' else 'FAIL'
        
        if quer_res['query_status'] == 'UNSAT': #  synthesis FAIL / not feasible
            self._query_logger.info('Model configuration synthesis is infeasible under given constraints')
        elif quer_res['query_status'] == 'STABLE_SAT': #  synthesis PASS / successful
            witness_vals_dict = quer_res['witness']
            self._query_logger.info('Model configuration synthesis completed successfully')
            #print('witness_vals_dict', witness_vals_dict)
            config_dict = {}
            # TODO: need cleaner code, avoid accessing internal field ._specInst.get_spec_knobs of self._modelTermsInst
            knobs = self._modelTermsInst._specInst.get_spec_knobs
            for key, val in witness_vals_dict.items():
                #print('key', key, 'val', val)
                if key in knobs:
                    config_dict[key] = val
            synthesis_config_dict = {'synthesis':config_dict}; #print('synthesis_config_dict', synthesis_config_dict)
            mode_status_dict[QUERY_WITNESS] = config_dict
            
        mode_status_dict['smlp_execution'] = 'completed'
        with open(self.synthesis_results_file, 'w') as f:
            json.dump(mode_status_dict, f, indent='\t', cls=np_JSONEncoder)
            
#=======
#        self.query_conditions(model_full_term_dict, quer_names, quer_exprs, quer_forms_dict, domain, 
#            eta, alpha, theta_radii_dict, delta, solver_logic, True, float_approx, float_precision)
#>>>>>>> Stashed changes<|MERGE_RESOLUTION|>--- conflicted
+++ resolved
@@ -547,13 +547,9 @@
             print('searching for a candidate', flush=True)
             
             ca = self.find_candidate(candidate_solver)
-<<<<<<< HEAD
-            
+
             if self._modelTermsInst.solver_status_sat(ca): # isinstance(ca, smlp.sat):
-=======
-            if isinstance(ca, smlp.sat):
-#<<<<<<< Updated upstream
->>>>>>> c2a22d3a
+            #if isinstance(ca, smlp.sat):
                 print('candidate found -- checking stability', flush=True)
                 #print('ca', ca_model)
                 ca_model = self._modelTermsInst.get_solver_model(ca) #ca.model
@@ -576,22 +572,8 @@
                 else:
                     ce = self.find_candidate_counter_example(universal, domain, ca_model, quer, model_full_term_dict, alpha, 
                         theta_radii_dict, solver_logic)
-<<<<<<< HEAD
                 if self._modelTermsInst.solver_status_sat(ce): #isinstance(ce, smlp.sat):
-=======
-#=======
-#                print('candidate found -- checking stability')
-#                ce = self.find_candidate_counter_example(domain, ca.model, quer, model_full_term_dict, alpha, 
-#                    theta_radii_dict, solver_logic)
-#
-#                witness_val = self._smlpTermsInst.witness_term_to_const(ca.model, sat_approx,  
-#                            sat_precision)
-#
-#                plot.save_to_csv(witness_val, data_version='witnesses')
-#                
-#>>>>>>> Stashed changes
-                if isinstance(ce, smlp.sat):
->>>>>>> c2a22d3a
+                #if isinstance(ce, smlp.sat):
                     print('candidate not stable -- continue search', flush=True)
                     ce_model = self._modelTermsInst.get_solver_model(ce) #ce.model
                     cem = ce_model.copy(); #print('ce model', cem)
@@ -821,8 +803,4 @@
         mode_status_dict['smlp_execution'] = 'completed'
         with open(self.synthesis_results_file, 'w') as f:
             json.dump(mode_status_dict, f, indent='\t', cls=np_JSONEncoder)
-            
-#=======
-#        self.query_conditions(model_full_term_dict, quer_names, quer_exprs, quer_forms_dict, domain, 
-#            eta, alpha, theta_radii_dict, delta, solver_logic, True, float_approx, float_precision)
-#>>>>>>> Stashed changes+            