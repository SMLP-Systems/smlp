--- conflicted
+++ resolved
@@ -8,12 +8,7 @@
 import smlp
 from smlp_py.smlp_terms import ModelTerms, SmlpTerms
 from smlp_py.smlp_utils import np_JSONEncoder #, str_to_bool
-<<<<<<< HEAD
-=======
-#=======
 #from smlp_py.smlp_utils import np_JSONEncoder
-#>>>>>>> Stashed changes
->>>>>>> ea7fa187
 from smlp_py.ext import plot
 
 ic.configureOutput(prefix=f'Debug | ', includeContext=True)
@@ -550,10 +545,6 @@
             print('searching for a candidate', flush=True)
             
             ca = self.find_candidate(candidate_solver)
-<<<<<<< HEAD
-=======
-
->>>>>>> ea7fa187
             if self._modelTermsInst.solver_status_sat(ca): # isinstance(ca, smlp.sat):
             #if isinstance(ca, smlp.sat):
                 print('candidate found -- checking stability', flush=True)
