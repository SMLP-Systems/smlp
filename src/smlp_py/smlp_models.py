--- conflicted
+++ resolved
@@ -1,11 +1,7 @@
-<<<<<<< HEAD
 # SPDX-License-Identifier: Apache-2.0
 # This file is part of smlp.
-
-=======
 from smlp_py.ext import plot
 import time
->>>>>>> c2a22d3a
 import pandas as pd
 import numpy as np
 import pickle
