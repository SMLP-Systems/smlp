--- conflicted
+++ resolved
@@ -2658,12 +2658,7 @@
     
     # wrapper function on solver.check to measure runtime and return status in a convenient way
     def smlp_solver_check(self, solver, call_name:str, lemma_precision:int=0):
-<<<<<<< HEAD
-        approx_lemmas = lemma_precision > 0
-=======
-
         approx_lemmas =  lemma_precision > 0
->>>>>>> 8b31a2bd
         start = time.time()
         #print('solver chack start', flush=True)
         res = solver.check()
