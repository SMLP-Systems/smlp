--- conflicted
+++ resolved
@@ -15,15 +15,12 @@
 import functools #for cacheing
 from collections import defaultdict
 import sys
-<<<<<<< HEAD
 from enum import Enum
 
-=======
 from icecream import ic
 ic.configureOutput(prefix=f'Debug | ', includeContext=True)
 ic("Changes here and line 355")
 from keras.models import Sequential
->>>>>>> 2c821c25
 import smlp
 from smlp_py.smlp_utils import (np_JSONEncoder, lists_union_order_preserving_without_duplicates, 
     list_subtraction_set, get_expression_variables, str_to_bool)
@@ -368,11 +365,8 @@
              ('prop' only)
     '''
     def smlp_destruct(self, term2_or_form2): #:smlp.term2|smlp.form2
-<<<<<<< HEAD
-=======
         #ic("Changes here...")
         #sys.setrecursionlimit(15000)
->>>>>>> 2c821c25
         return smlp.destruct(term2_or_form2)
     
     # this function traverses an object of type smlp.libsmlp.form2 or smlp.libsmlp.term2 
@@ -386,13 +380,10 @@
         def traverse(obj):
             #print('obj', obj)
             # Destructure the given object
-<<<<<<< HEAD
             destructure_result = self.smlp_destruct(obj); #print('destructure_result', destructure_result)
-=======
-            # ic("Changes here...")
-            sys.setrecursionlimit(20000)
+            ic("Changes here...")
+            #sys.setrecursionlimit(20000)
             destructure_result = self.smlp_destruct(obj)
->>>>>>> 2c821c25
 
             # Increment the count of the current operator
             operator_counts[destructure_result['id']] += 1; #print('operator_counts', dict(operator_counts))
@@ -1414,12 +1405,7 @@
         assert layer_biases.shape[0] == len(curr_layer_terms)
         return curr_layer_terms
 
-<<<<<<< HEAD
     def _nn_keras_is_sequential(self, model):
-=======
-    def _keras_is_sequential(self, model):
-        ic("Changes here ...")
->>>>>>> 2c821c25
         try:
             # v2.9 has this API
             cl = keras.engine.sequential.Sequential
@@ -1441,16 +1427,8 @@
     # determine the model type -- sequential vs functional
     def get_nn_keras_model_type(self, model):
         #print('keras model', model, type(model))
-<<<<<<< HEAD
         if self._nn_keras_is_sequential(model):
-=======
-#<<<<<<< Updated upstream
-        if self._keras_is_sequential(model):
-#=======
-#        #print('keras terms', keras)
-#        if isinstance(model, keras.Sequential):
-#>>>>>>> Stashed changes
->>>>>>> 2c821c25
+
             model_type = 'sequential'
         elif self._nn_keras_is_functional(model):
             model_type = 'functional'
