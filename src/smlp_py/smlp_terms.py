# SPDX-License-Identifier: Apache-2.0
# This file is part of smlp.

import operator
import numpy as np
import pandas as pd
import keras
from Cython.Compiler.TreePath import operations
from pysmt.fnode import FNode
from sklearn.tree import _tree
import json
import ast
import builtins
import operator as op
from fractions import Fraction
import time
import functools #for cacheing
from collections import defaultdict
import sys
from enum import Enum

import smlp
from src.smlp_py.smlp_utils import (np_JSONEncoder, lists_union_order_preserving_without_duplicates,
    list_subtraction_set, get_expression_variables, str_to_bool)
#from smlp_py.smlp_spec import SmlpSpec
from pysmt.shortcuts import Real as pysmtReal
from src.smlp_py.NN_verifiers.verifiers import MarabouVerifier
import pysmt

from src.smlp_py.smtlib.text_to_sympy import TextToPysmtParser
from src.smlp_py.solvers.universal_solver import Solver

from src.smlp_py.solvers.z3.operations import SMLPOperations

from src.smlp_py.solvers.z3.solver import Form2_Solver

# TODO !!! create a parent class for TreeTerms, PolyTerms, NNKerasTerms.
# setting logger, report_file_prefix, model_file_prefix can go to that class to work for all above three classes

# The classes in this module contain methods to generate terms from trained tree, polynomial or NN models.
# Further, some of the methods convert scaling and unscaling constraints to terms so that after composing
# generation of terms for models with feature and or responses scaling constraints the final term for each
# model is a term with features as inputs and responses as outputs -- that is, they are expressed in terms 
# of SMLP variables that are declared in the solver domain. To parse expressions for constraints, assertions,
# optimization objectives, etc. from command line or a spec file, AST (Abstract Syntax Trees) module is used,
# and it supports variables, constants, unary and binary operators that are supported in SMLP to build terms
# and formulas. Division is supported only when denominator is integer, and pow function is only supported 
# when the exponent is integer -- both are modelled by multiplication and fractions (in case of division).

# Model training parameter model_per_response controls whether one model is build that covers all responses
# or a separate model is built for each response. In the latter case, when MRMR option mrmr_pred is on,
# model for each response is built from the subset of features selected by MRMR algorithm for that 
# response -- these subsets of features might be different for different responses. Also, in this case
# (when model_per_response is true) result of training is a dictionary with response names as keys and
# the model trained for a given response as the corresponding value in the dictionary. When model_per_response
# is false, the trained model is not a dictionary, it is a model of the type that corresponds to the training
# algorithm; and in this case the features used for training are all features as specified in command line
# if MRMR is not used, and otherwise is the union of features selected by MRMR for at least one response.
# In model exploration modes (lie verification, querying, optimization) if SMLP terms and solver instances
# need to be built, each model in the dictionary of the models or a model trained for all responses is 
# converted to terms separately, the constraints and assertions built on the top of model responses are added
# to solver instance separately (as many as required, depending on whether all responses are analysed together).



'''

def conditional_cache(func):
    def wrapper(self, *args, **kwargs):
        if self._cache_terms:
            if not hasattr(self, '_cache'):
                self._cache = {}
            if func not in self._cache:
                self._cache[func] = func(self, *args, **kwargs)
            return self._cache[func]
        else:
            return func(self, *args, **kwargs)
    return wrapper
'''

# Class SmlpTerms has methods for generating terms, and classes TreeTerms, PolyTerms and NNKerasTerms are inherited
# from it but this inheritance is probably not implemented in the best way: TODO !!!: see if that can be improved.
class SmlpTerms(SMLPOperations):
    def __init__(self):
        self._smlp_terms_logger = None
        self.report_file_prefix = None
        self.model_file_prefix = None
        #self._cache_terms = False
        
        # supported operators in ast module for expression parsing and transformation
        # https://docs.python.org/3/library/ast.html -- AST (Abstract Syntax Trees)
        # OD version of AST documentation: https://docs.python.org/2/library/ast.html
        # Python operators: https://www.w3schools.com/python/python_operators.asp
        # https://docs.python.org/3/library/operator.html -- python operators documentation
        '''
        boolop = And | Or 
        operator = Add | Sub | Mult | Div | Mod | Pow | LShift 
                     | RShift | BitOr | BitXor | BitAnd | FloorDiv
        unaryop = Invert | Not | UAdd | USub
        cmpop = Eq | NotEq | Lt | LtE | Gt | GtE | Is | IsNot | In | NotIn
        comprehension = (expr target, expr iter, expr* ifs)
            more grops of operations are supported, such as expr_context (load | store | Del),
            excepthandler, arguments, arg, keyword, alias, withitem, match_case, pattern, 
            type_ignore, type_param
            ast.Is: op.is_, ast.IsNot: op.is_not, ast.In: op.in, ast.NotIn: op.not_in,
        '''
        # op.inv is equivalent to bitwise (= logocal) negation '~'
        # op.and_ and op.or_ are equivalent to bitvise (=logical) & and |, respectively. 
        # Python keywords 'and', 'or', 'mot' shpuld not be used as logic operators when
        # building smlp terms and formulas -- op.and_, op.or_, and op.inv should be used.
        self._ast_operators_map = {
            ast.Add: op.add, ast.Sub: op.sub, ast.Mult: op.mul, ast.Div: op.truediv, ast.Pow: op.pow,
            ast.BitXor: op.xor,
            ast.USub: op.neg,
            ast.Eq: op.eq, ast.NotEq: op.ne, ast.Lt: op.lt, ast.LtE: op.le, ast.Gt: op.gt, ast.GtE: op.ge, 
            ast.And: op.and_, ast.Or: op.or_, ast.Not: op.inv,
            ast.IfExp: smlp.Ite
        } 

        # maps python operators from module operator to correponding smlp/smlplib operations; 
        # used in recursive construction of smlp terms and formulas.
        # TODO !!! operations BitXor and USub are not used, they are not mapped to smlp operations
        self._ast_operators_smlp_map = {
            ast.Add: self.smlp_add, ast.Sub: self.smlp_sub, ast.Mult: self.smlp_mult, 
            ast.Div: self.smlp_div, ast.Pow: self.smlp_pow,
            ast.BitXor: op.xor,
            ast.USub: op.neg,
            ast.Eq: self.smlp_eq, ast.NotEq: self.smlp_ne, ast.Lt: self.smlp_lt, 
            ast.LtE: self.smlp_le, ast.Gt: self.smlp_gt, ast.GtE: self.smlp_ge, 
            ast.And: self.smlp_and, ast.Or: self.smlp_or, ast.Not: self.smlp_not,
            ast.IfExp: self.smlp_ite
        }
        self._ENABLE_PYSMT = False

    # set logger from a caller script
    def set_logger(self, logger):
        self._smlp_terms_logger = logger
    
    @property
    def ast_operators_smlp_map(self):
        return {
            ast.Add: self.smlp_add, ast.Sub: self.smlp_sub, ast.Mult: self.smlp_mult, 
            ast.Div: self.smlp_div, ast.Pow: self.smlp_pow,
            ast.BitXor: op.xor,
            ast.USub: op.neg,
            ast.Eq: self.smlp_eq, ast.NotEq: self.smlp_ne, ast.Lt: self.smlp_lt, 
            ast.LtE: self.smlp_le, ast.Gt: self.smlp_gt, ast.GtE: self.smlp_ge, 
            ast.And: self.smlp_and, ast.Or: self.smlp_or, ast.Not: self.smlp_not,
            ast.IfExp: self.smlp_ite
        } #self._ast_operators_smlp_map
    
    
    #def set_cache_terms(self, cache_terms):
    #    self._cache_terms = cache_tems
    

    # logical iff (equivalence)
    @conditional_cache #@functools.cache
    def smlp_iff(self, form1:smlp.form2, form2:smlp.form2):
        return self.smlp_and(self.smlp_implies(form1, form2), self.smlp_implies(form2, form1))
    
<<<<<<< HEAD
=======
    # addition
    @conditional_cache #@functools.cache
    def smlp_add(self, term1:smlp.term2, term2:smlp.term2):
        return op.add(term1, term2)
    
    # sum of possibly more than two formulas
    #@functools.cache -- error: unhashable type: 'list'
    def smlp_add_multi(self, term_list:list[smlp.term2]):
        for i, term in enumerate(term_list):
            res = term if i == 0 else self.smlp_add(res, term)                
        return res
    
    # subtraction
    @conditional_cache #@conditional_cache #@functools.cache
    def smlp_sub(self, term1:smlp.term2, term2:smlp.term2):
        return op.sub(term1, term2)
    
    # negation of terms
    @conditional_cache #@conditional_cache #@functools.cache
    def smlp_neg(self, term:smlp.term2):
        return op.neg(term)
    
    # multiplication
    @conditional_cache #@functools.cache
    def smlp_mult(self, term1:smlp.term2, term2:smlp.term2):
        return op.mul(term1, term2)    
    
    # TODO: !!!  check that term2 does not evaluate to term 0 ???
    # Do this before calling smlp_div, whenver possible?
    @conditional_cache #@functools.cache
    def smlp_div(self, term1:smlp.term2, term2:smlp.term2):
        #return self.smlp_mult(self.smlp_cnst(self.smlp_q(1)) / term2, term1)
        return self.smlp_mult(op.truediv(self.smlp_cnst(self.smlp_q(1)), term2), term1)
    
    @conditional_cache #@functools.cache
    def smlp_pow(self, term1:smlp.term2, term2:smlp.term2):
        return op.pow(term1, term2)
    
    # equality
    @conditional_cache #@functools.cache
    def smlp_eq(self, term1:smlp.term2, term2:smlp.term2):
        res1 = op.eq(term1, term2)
        #res2 = term1 == term2; print('res1', res1, 'res2', res2)
        #assert res1 == res2
        return res1
    
    # operator != (not equal)
    @conditional_cache #@functools.cache
    def smlp_ne(self, term1:smlp.term2, term2:smlp.term2):
        res1 = op.ne(term1, term2)
        #res2 = term1 != term2; print('res1', res1, 'res2', res2)
        #assert res1 == res2
        return res1
        
    # operator <
    @conditional_cache #@functools.cache
    def smlp_lt(self, term1:smlp.term2, term2:smlp.term2):
        return op.lt(term1, term2)    
    
    # operator <=
    @conditional_cache #@functools.cache
    def smlp_le(self, term1:smlp.term2, term2:smlp.term2):
        return op.le(term1, term2)
    
    # operator >
    @conditional_cache #@functools.cache
    def smlp_gt(self, term1:smlp.term2, term2:smlp.term2):
        return op.gt(term1, term2)    
    
    # operator >=
    @conditional_cache #@functools.cache
    def smlp_ge(self, term1:smlp.term2, term2:smlp.term2):
        return op.ge(term1, term2)
    
    # if-thne-else operation
    @conditional_cache #@functools.cache
    def smlp_ite(self, form:smlp.form2, term1:smlp.term2, term2:smlp.term2):
        return smlp.Ite(form, term1, term2)
    
    # this function performs substitution of variables in term2:
    # it substitutes occurrences of the keys in subst_dict with respective values, in term2 term.
    #@functools.cache
    def smlp_subst(self, term:smlp.term2, subst_dict:dict):
        return smlp.subst(term, subst_dict)
    
    # simplifies a ground term to the respective constant; takes als a s
    #@functools.cache
    def smlp_cnst_fold(self, term:smlp.term2, subst_dict:dict):
        return smlp.cnst_fold(term, subst_dict)
    
>>>>>>> 54183961
    '''
    destruct(e: smlp.libsmlp.form2 | smlp.libsmlp.term2) -> dict
    Destructure the given term2 or form2 instance `e`. The result is a dict
    with the following entries:
    - 'id': always, one of:
      - term2: 'var', 'add', 'sub', 'mul', 'uadd', 'usub', 'const', 'ite'
      - form2: 'prop', 'and', 'or', 'not'
    - 'args': operands to this operation as a tuple (or list in case of
              'and' and 'or') of term2 and/or form2 objects (all except
              'var', 'const'),
    - 'name': name of symbol ('var' only)
    - 'type': type of term2 constant, one of: 'Z', 'Q', 'A' ('const' only)
    - 'cmp': comparison predicate, one of: '<=', '<', '>=', '>', '==', '!='
             ('prop' only)
    '''
    def smlp_destruct(self, term2_or_form2): #:smlp.term2|smlp.form2
        return smlp.destruct(term2_or_form2)
    
    # this function traverses an object of type smlp.libsmlp.form2 or smlp.libsmlp.term2 
    # and returns a dictionary with the counts of each operator encountered during the traversal.
    def smlp_count_operators(self, e):
        sys.setrecursionlimit(100000)
        # Initialize a dictionary to store the counts of operators
        operator_counts = defaultdict(int)

        # Define a helper function to traverse the object
        def traverse(obj):
            #print('obj', obj)
            # Destructure the given object
            destructure_result = self.smlp_destruct(obj); #print('destructure_result', destructure_result)

            # Increment the count of the current operator
            operator_counts[destructure_result['id']] += 1; #print('operator_counts', dict(operator_counts))

            # If there are arguments, recursively traverse them
            if 'args' in destructure_result:
                for arg in destructure_result['args']:
                    #print('arg', arg)
                    traverse(arg)

        # Start the traversal with the input object
        traverse(e)
        return dict(operator_counts)
    
    # Example usage:
    # Assuming operator_counts_list is a list of dictionaries with operator counts
    # summed_operator_counts = sum_operator_counts(operator_counts_list)
    # print(summed_operator_counts)
    def sum_operator_counts(self, operator_counts_list):
        # Initialize a dictionary to store the sum of operator counts
        summed_counts = {}

        # Iterate over each operator_counts dictionary in the list
        for operator_counts in operator_counts_list:
            # Iterate over each key-value pair in the current dictionary
            for operator, count in operator_counts.items():
                # Add the count to the summed_counts dictionary
                if operator in summed_counts:
                    summed_counts[operator] += count
                else:
                    summed_counts[operator] = count

        return summed_counts


    # this function doesn't take substitutions, but in addition to whatever cnst_fold() is doing, 
    # it simplifies arithmetics and con-/disjunctions and negations:
    # simplify() uses the following axioms:
    # - variables remain variables
    # - rationals get canonicalized (that means common divisor of numerator and denominator
    #         removed); and then: if denominator is 1, replace by integer
    # - addition/subtraction by zero
    # - multiplication by zero or one
    # - negation of zero or constants get simplified (folded into the constant)
    # - if-then-else gets simplified if condition can be simplified to a constant
    # - comparisons between constants get simplified
    # - (and ...) with one constant false operand
    # - (or ...) with one true operand
    # - empty (and) and (or)
    # - logical negation of constants
    #@functools.cache
    def smlp_simplify(self, term:smlp.term2):
        #print('term to simplify\n', term); print('result\n', smlp.simplify(term))
        return smlp.simplify(term)
    
    # https://stackoverflow.com/questions/68390248/ast-get-the-list-of-only-the-variable-names-in-an-expression
    def get_expression_variables(self, expression):
        tree = ast.parse(expression)
        variables = []
        for node in ast.walk(tree):
            if isinstance(node, ast.Name):
                variables.append(node.id)
        return tuple(v for v in set(variables) if v not in vars(builtins))
    
    # compute smlp term for strings that represent python expressions, based on code from
    # https://stackoverflow.com/questions/2371436/evaluating-a-mathematical-expression-in-a-string
    # modified to generate SMLP terms.
    # reference to tres in python (not used currently) 
    # https://www.tutorialspoint.com/python_data_structure/python_binary_tree.htm
    # https://docs.python.org/3/library/operator.html -- python operators documentation
    def ast_expr_to_term(self, expr):
        #print('evaluating AST expression ====', expr)
        assert isinstance(expr, str)
        # recursion
        def eval_(node):
            if isinstance(node, ast.Num): # <number>
                #print('node Num', node.n, type(node.n))
                return self.smlp_cnst(node.n)
            elif isinstance(node, ast.BinOp): # <left> <operator> <right>
                #print('node BinOp', node.op, type(node.op))
                if type(node.op) not in [ast.Div, ast.Pow]:
                    return self.ast_operators_smlp_map[type(node.op)](eval_(node.left), eval_(node.right))
                elif type(node.op) == ast.Div:
                    if type(node.right) == ast.Constant:
                        if node.right.n == 0:
                            raise Exception('Division by 0 in parsed expression ' + expr)
                        elif not isinstance(node.right.n, int):
                            raise Exception('Division in parsed expression is only supported for integer constants; got ' + expr)
                        else:
                            #print('node.right.n', node.right.n, type(node.right.n))
                            return self.ast_operators_smlp_map[ast.Mult](self.smlp_cnst(self.smlp_q(1) / self.smlp_q(node.right.n)), eval_(node.left))
                    else: 
                        raise Exception('Opreator ' + str(self.ast_operators_smlp_map[type(node.op)]) + 
                            ' with non-constant demominator within ' + str(expr) + ' is not supported in ast_expr_to_term')
                elif type(node.op) == ast.Pow:
                    if type(node.right) == ast.Constant:
                        if type(node.right.n) == int:
                            #print('node.right.n', node.right.n)
                            if node.right.n == 0:
                                return self.smlp_cnst(1)
                            elif node.right.n > 0:
                                left_term = res_pow = eval_(node.left)
                                for i in range(1, node.right.n):
                                    res_pow = op.mul(res_pow, left_term)
                                #print('res_pow', res_pow)
                                return res_pow
                    raise Exception('Opreator ' + str(self.ast_operators_smlp_map[type(node.op)]) + 
                                    ' with non-constant or negative exponent within ' + 
                                    str(expr) + 'is not supported in ast_expr_to_term')
                else:
                    raise Exception('Implementation error in function ast_expr_to_term')
            elif isinstance(node, ast.UnaryOp): # <operator> <operand> e.g., -1
                #print('unary op', node.op, type(node.op)); 
                return self.ast_operators_smlp_map[type(node.op)](eval_(node.operand))
            elif isinstance(node, ast.Name): # variable
                #print('node Var', node.id, type(node.id))
                return self.smlp_var(node.id)
            elif isinstance(node, ast.BoolOp):
                # Say if BoolOp is op.And, whne there is a (sub-)formula that is conjunction of more than two
                # conjuncts, say a > 5 and b < 3 and b > 0, then this is detected by AST parser as conjunction
                # with three arguments given as list node.values [a > 5, b < 3, b > 0]. We build the 
                # corresponding smlp formula by applying two-argument conjunction in relevant number of times.
                #print('node BoolOp', node.op, type(node.op), 'values', node.values, type(node.values));
                res_boolop = self.ast_operators_smlp_map[type(node.op)](eval_(node.values[0]), eval_(node.values[1]))
                if len(node.values) > 2:
                    for i in range(2, len(node.values)):
                        res_boolop = self.ast_operators_smlp_map[type(node.op)](res_boolop, eval_(node.values[i]))
                #print('res_boolop', res_boolop)
                return res_boolop
            elif isinstance(node, ast.Compare):
                #print('node Compare', node.ops, type(node.ops), 'left', node.left, 'comp', node.comparators);
                #print('len ops', len(node.ops), 'len comparators', len(node.comparators))
                assert len(node.ops) == len(node.comparators)
                left_term_0 = eval_(node.left)
                right_term_0 = eval_(node.comparators[0])
                res_comp = self.ast_operators_smlp_map[type(node.ops[0])](left_term_0, right_term_0); #print('res_comp_0', res_comp)
                if len(node.ops) > 1:
                    #print('enum', list(range(1, len(node.ops))))
                    left_term_i = right_term_0
                    for i in range(1, len(node.ops)):
                        right_term_i = eval_(node.comparators[i])
                        #print('i', i, 'left', left_term_i, 'right', right_term_i)
                        res_comp_i = self.ast_operators_smlp_map[type(node.ops[i])](left_term_i, right_term_i)
                        res_comp = op.and_(res_comp, res_comp_i) # self._ast_operators_smlp_map[type(node.op.And)]
                        # for the next iteration (if any):
                        left_term_i = right_term_i
                #print('res_comp', res_comp)
                return res_comp 
            elif isinstance(node, ast.List):
                self._smlp_terms_logger.error('Parsing expressions with lists is not supported')
                #print('node List', 'elts', node.elts, type(node.elts), 'expr_context', node.expr_context);
                raise Exception('Parsing expressions with lists is not supported')
            elif isinstance(node, ast.Constant):
                if node.n == True:
                    return self.smlp_true
                if node.n == False:
                    return self.smlp_false
                raise Exception('Unsupported comstant ' + str(node.n) + ' in funtion ast_expr_to_term')
            elif isinstance(node, ast.IfExp):
                res_test = eval_(node.test)
                res_body = eval_(node.body)
                res_orelse = eval_(node.orelse)
                #res_ifexp = smlp.Ite(res_test, res_body, res_orelse)
                res_ifexp = self.ast_operators_smlp_map[ast.IfExp](res_test, res_body, res_orelse)
                #print('res_ifexp',res_ifexp)
                return res_ifexp
            else:
                self._smlp_terms_logger.error('Unexpected node type ' + str(type(node)))
                #print('node type', type(node))
                raise TypeError(node)

        return eval_(ast.parse(expr, mode='eval').body)
    
    # Compute numeric values of smlp ground terms, returns a faction (rational number), of type <class 'fractions.Fraction'> or a float.  
    # Enhencement !!!: intend to extend to ground formulas as well. Currently an assertion prevents this usage:
    # assertion checks that the constant expression is rational Q or algebraic A (not a transcendental Real), and also
    # nothing else like Boolean/formula type
    def ground_smlp_expr_to_value(self, ground_term:smlp.term2, approximate=False, precision=64):
        # evaluate to constant term or formula (evaluate all operations in ground_term) -- should
        # succeed because the assumption is that ground_term does not contain variables (is a ground term).
        # The input ground_term and the result smlp_const of smlp.const_fold() are of type <class 'smlp.libsmlp.term2'>.
        #print('ground_term', type(ground_term), ground_term)
        smlp_const = smlp.cnst_fold(ground_term); #print('smlp_const', type(smlp_const), smlp_const)
        assert isinstance(self.smlp_cnst(smlp_const), smlp.libsmlp.Q) or isinstance(self.smlp_cnst(smlp_const), smlp.libsmlp.A) 
        if isinstance(self.smlp_cnst(smlp_const), smlp.libsmlp.A) or isinstance(self.smlp_cnst(smlp_const), smlp.libsmlp.R): 
            #print('algebraic', 'approximate', approximate, 'precision', precision)
            # algebraic number, solution of a polynomial, need to specify precision for the case
            # value_type is not float (for float, precison is always 64); the result var is of type <class 'fractions.Fraction'>
            val = smlp.approx(smlp.Cnst(smlp_const), precision=precision)
        elif isinstance(smlp.Cnst(smlp_const), smlp.libsmlp.Q):
            #print('smlp.libsmlp.Q', 'approximate', approximate, 'precision', precision)
            if approximate:
                val = smlp.approx(smlp.Cnst(smlp_const), precision=precision)
            else:
                try:
                    if self.smlp_cnst(smlp_const).denominator is not None and self.smlp_cnst(smlp_const).numerator is not None:
                        val = Fraction(self.smlp_cnst(smlp_const).numerator, self.smlp_cnst(smlp_const).denominator)
                except Exception as err:
                    self._smlp_terms_logger.error(f"Unexpected {err=}, {type(err)=}")
                    raise
        else:
            raise Exception('Failed to compute value for smlp expression ' + str(expr) + ' of type ' + str(type(expr)))
        
        #print('smlp expr val', type(val), val)
        assert isinstance(val, Fraction) or isinstance(val, float)
        return val
    
    # Converts values in sat assignmenet (witness) from terms to python fractions using function 
    # self.ground_smlp_expr_to_value() -- see the description of that function for more detail.
    # Can also be applied to a dictionary where values are terms.
    def witness_term_to_const(self, witness, approximate=False, precision=64):
        witness_vals_dict = {}
        # if self._ENABLE_PYSMT:
        #     return witness
        for k,t in witness.items():
            if isinstance(t, smlp.term2):
                new_value = self.ground_smlp_expr_to_value(t, approximate, precision)
            elif isinstance(t, pysmt.fnode.FNode) and t.is_constant():
                new_value = float(t.constant_value())
            else:
                new_value = float(t)

            witness_vals_dict[k] = new_value
        return witness_vals_dict

    # computes and returns sat assignment witness_approx which approximates input witness/sat assignment 
    # witness with precision lemma_precision. Both in witness and witness_approx, values assigned to
    # model interface variables (inputs, knobs, outputs) are smlp terms (type term2).
    def approximate_witness_term(self, witness, lemma_precision:int, approximate=False, precision=64):
        approx_ca = lemma_precision != 0
        assert lemma_precision >= 0
        if not approx_ca:
            return witness
        witness_approx = {}
        for k, v in witness.items():
            #print('k', k, v)
            v_approx = self.ground_smlp_expr_to_value(v, False, None)
            #print('v_approx', v_approx, type(v_approx), round(v_approx, precision), 'precision', precision, 'approximate', approximate)
            v_round = round(v_approx, lemma_precision)
            assert isinstance(v_round, Fraction)
            witness_approx[k] = self.smlp_cnst(round(v_approx, lemma_precision))
            #witness_approx[k] = self.smlp_div(self.smlp_cnst(v_approx.numerator), self.smlp_cnst(v_approx.denominator))
            #print('witness_approx[k]', witness_approx[k])
        #print('witness_approx', witness_approx)
        return witness_approx
                    
    # Converts values in sat assignmenet (witness) from python fractions to terms.
    def witness_const_to_term(self, witness):
        witness_vals_dict = {}
        for k,t in witness.items():
            witness_vals_dict[k] = self.smlp_cnst(t)
        return witness_vals_dict
    
    # Converts values assugnments in sat assignmenet (witness) from to smlp formula
    # equal to conjucnction of equalities smlp.Var(k) = smlp.Cnst(t)
    def witness_to_formula(self, witness):
        witness_formula = []
        for k,t in witness.items():
            witness_formula.append(self.smlp_eq(self.smlp_var(k), self.smlp_cnst(t)))
        return self.smlp_and_multi(witness_formula)
    
# Methods to generate smlp term and formula from rules associated to branches of an sklearn
# (or caret) regression tree model (should work for classification trees as well, not tested)
#
# Three encodings of trees to terms are suported:
# 1. Flat Encoding: In the flat encoding for tree models, each rule (branch) of
# the tree is translated into a separate formula. This encoding does not nest
# the conditions but rather treats each path from the root to a leaf as an
# independent formula. 
#  
#2. Nested Encoding: The nested encoding builds a single monolithic term for each
# response that represents the entire tree for that response. It uses nested
# if-then-else (ITE) expressions to capture the branching logic of the tree. 
#  
# 3. ABC Encoding: The ABC encoding is a method that introduces additional variables
# to represent the antecedents (conditions) of the tree branches. This encoding
# is useful for breaking down complex tree structures into simpler components that
# can be shared across responses and handled separately by the solver.
class TreeTerms:
    def __init__(self):
        self._smlp_terms_logger = None
        self._tree_encoding = None
        self._tree_encodings = Enum('TreeEncodings', ['flat', 'nested', 'abc'])
        self.supported_algos = ['dt_sklearn', 'rf_sklearn', 'et_sklearn', 'dt_caret', 'rf_caret', 'et_caret']
        self.model_file_prefix = None
        self.report_file_prefix = None
        self._inequality_ops_dict = {
            '>':op.gt,
            '>=':op.ge,
            '<':op.lt,
            '<=':op.le,
            '==':op.eq,
            '!=':op.ne
        }
        self._inequality_ops_ast_dict = {
            '>':ast.Gt,
            '>=':ast.GtE,
            '<':ast.Lt,
            '<=':ast.LtE,
            '==':ast.Eq,
            '!=':ast.NotEq
        }
        self.instSmlpTerms = SmlpTerms()
        self._compress_rules = None
    
    # set logger from a caller script
    def set_logger(self, logger):
        self._smlp_terms_logger = logger

    def set_compress_rules(self, compress_rules:bool):
        self._compress_rules = compress_rules
    
    def set_tree_encoding(self, tree_encoding:str):
        self._tree_encoding = tree_encoding
    
    # is the 'flat' encoding of trees to terms used?
    def tree_encoding_flat(self, algo):
        return self._tree_encoding == self._tree_encodings.flat.name and algo in self.supported_algos 
    
    # is the 'abc' encoding of trees to terms used?
    def tree_encoding_abc(self, algo):
        return self._tree_encoding == self._tree_encodings.abc.name and algo in self.supported_algos 
    
    # is the 'nested' encoding of trees to terms used?
    def tree_encoding_nested(self, algo):
        return self._tree_encoding == self._tree_encodings.nested.name and algo in self.supported_algos
    
    # generates names of keys to use in tree_model_term_dict to associate list of formulas to a (response, tree)
    # pair when the 'flat' tree encoding is used. It is also used to generate names of keys in rules_dict[] that
    # holds formulas associated to rules of a tree. The argument resp_name is not None when _tree_model_id is used 
    # for tree_model_term_dict and the rules compute single response only -- resp_name -- and is None otherwise. 
    def _tree_model_id(self, algo:str, tree_number:int, resp_name=None):
        assert algo is not None
        res1 = '_'.join([algo, 'tree', str(tree_number)]) if tree_number is not None else algo
        res = '_'.join([res1, str(resp_name)]) if resp_name is not None else res1
        return res
    
    # Used for flat encoding of trees to terms/formulas, where each rule is translated to a formula separately;
    # in such a translation, each response name resp_name is replaced with _tree_resp_id(tree_number, resp_name),
    # where tree_number is the number of the tree to which the rule belongs (tree models like random forest use
    # multiple trees in general, whose values are usually averaged to compute final value of the model on sample).
    def _tree_resp_id(self, tree_number:int, resp_name:str):
        return '_'.join(['tree', str(tree_number), resp_name])
    
    # Used for nested encoding of trees to terms/formulas, where a monolithic term is built that represents
    # a tree in tree-based model.
    def _tree_id(self, tree_number:int):
        return 'tree_'+str(tree_number)
    
    # genrate name / id for variables that represnt fromulas associated with tree branch antecedents
    # (the condition part of tree branches -- stops befpre leafs where reponse values are specified).
    # To make the name unique, it is built from number of the tree to which the branch/antecedent/rule
    # belongs to, the nuber of this branch/rule within the tree, and in case only a single response is
    # modeled by the ML model than the response name is also used (this can happen if model_per_response 
    # is set to true and also when model_per_response is set to f but there is only one response in the
    # training data; when model has multiple responses, there can only be one model and in this case
    # resp_name is not required to make tree_antecedent_id unique, evem if the model is based on many trees). 
    def tree_antecedent_id(self, resp_name, tree_number, rule_number):
        res = '_'.join(['tree', str(tree_number), 'rule', str(rule_number)])
        if resp_name is not None:
            res = '_'.join([str(resp_name), res])
        return '_'.join(['antecedent', res])
    
    # check whether a name matches the pattern used by tree_antecedent_id() to geberate names for
    # variables that represent tree antecedent formulas. This function shoul dbe adapted in case
    # function tree_antecedent_id() will change.
    def is_tree_antecedent_id(self, name:str):
        return 'tree' in name and 'rule' in name and name.startswith('antecedent_')
    
    # generate rules from a single decision or regression tree that predicts a single response
    def _get_abstract_rules(self, tree, feature_names, resp_names, class_names, rounding=-1):
        #print('_get_abstract_rules: tree', tree, '\nresp_names', resp_names)
        tree_ = tree.tree_
        #print(tree_.feature) ; print(_tree.TREE_UNDEFINED) ; print(feature_names)
        feature_name = [feature_names[i] if i != _tree.TREE_UNDEFINED else "undefined!"
            for i in tree_.feature]
                
        paths = [] # antecedents
        path = [] # current antecedent and consequent (the last element of path : list
        cons = [] # consequents
        #samples = []

        def recurse_tuple(node, path, paths):
            if tree_.feature[node] != _tree.TREE_UNDEFINED:
                name = feature_name[node]
                threshold = tree_.threshold[node]
                p1, p2 = list(path), list(path)
                p1 += [(name, '<=', threshold)]
                recurse_tuple(tree_.children_left[node], p1, paths)
                p2 += [(name, '>', threshold)]
                recurse_tuple(tree_.children_right[node], p2, paths)
            else:
                #print('node value', tree_.value[node]); print('node samples', tree_.n_node_samples[node])
                path += [(tree_.value[node], tree_.n_node_samples[node])]
                paths += [path]

        recurse_tuple(0, path, paths); #print('paths\n', paths)
        
        # sort by samples count
        samples_count = [p[-1][1] for p in paths]
        ii = list(np.argsort(samples_count))
        paths = [paths[i] for i in reversed(ii)]

        rules = []
        for path in paths:
            antecedent = path[:-1]
            if class_names is None:
                # path is a tuple of the form ['(feature1 > 0.425)', '(feature2 > 0.875)', (array([[0.19438973],[0.28151123]]), 1)]
                # where first n-1 elements of the list describe a branch in the tree and the last element has the array of response
                # values for that branch of the tree; the length of that array must coincide with the number of the responses.
                #print('path', path, 'path[-1][0]', path[-1][0], resp_names)
                assert len(path[-1][0]) == len(resp_names)
                #print('+++++++++ path :\n', path, path[-1][0]); 
                responses_values = [path[-1][0][i][0] for i in range(len(resp_names))]
                #print('responses_values', responses_values)
                if rounding > 0:
                    responses_values = np.round(responses_values, rounding)
                #consequent = []
                consequent_dict = {}
                for i, rn in enumerate(resp_names):
                    #consequent.append((rn, '=', responses_values[i]))
                    consequent_dict[rn] = responses_values[i]
            else:
                # TODO: this branch has not been tested; likely will not work with multiple responses as classes
                # in the next line is defined as hard coded for resp_names[0] -- meaning, the last index [0].
                classes = path[-1][0][0]
                l = np.argmax(classes)
                # was hard-coded rounding: class_probability = np.round(100.0*classes[l]/np.sum(classes),2)
                class_probability = 100.0*classes[l]/np.sum(classes)
                if rounding > 0:
                    class_probability = np.round(class_probability, rounding)
                #consequent = []
                consequent_dict = {}
                for i, rn in enumerate(resp_names):
                    for cls in class_names:
                        #consequent.append((rn, cls, class_names[l], class_probability))
                        consequent_dict[rn] = (cls, class_names[l], class_probability)
                #rule += f"class: {class_names[l]} (proba: {class_probability}%)"
            #rule += f" | based on {path[-1][1]:,} samples"
            coverage = path[-1][1]
            #rule = {'antecedent': antecedent, 'consequent':consequent, 'coverage':coverage}
            rule = {'antecedent': antecedent, 'consequent':consequent_dict, 'coverage':coverage}
            rules.append(rule); 
        #print('rules\n', rules)

        return rules

    def _rule_to_str(self, rule):
        if isinstance(rule, dict):
            # convert consequent from dictionary into list of triplets that are more convenient to log tree formulas
            consequent_list = []
            for tup in rule['consequent'].items():
                #print('tup', tup)
                consequent_list.append((tup[0], '=', tup[1]))
            #print('consequent_list', consequent_list)
            
            if len(rule['antecedent']) == 0:
                return ' and '.join(['('+' '.join([str(e) for e in list(tup)])+')' for tup in consequent_list]) + \
                    f" | based on {rule['coverage']:,} samples"
            else:
                return 'if ' + ' and '.join(['('+' '.join([str(e) for e in list(tup)])+')' for tup in rule['antecedent']]) + \
                    ' then ' + ' and '.join(['('+' '.join([str(e) for e in list(tup)])+')' for tup in consequent_list]) + \
                    f" | based on {rule['coverage']:,} samples"
        elif isinstance(rule, str):
            return rule
        else:
            raise exception('Implementation error in function rule_to_str')
                
                
    # Print on standard output or in file rules that describe a set of decision or regression trees that
    # predict a single response, by extracting the rules from each individual tree using get_abstract_rules().
    # Argument tree_estimators is a set of objects tree_est that as *.tree_ contain trees trained for 
    # predicting the response. Argument class_names specifies levels of the response in case of classification. 
    # The representation of the input tree, tree_estimators, is that of sklearn DecisionTreeRegressor.
    # The returned value is a list of lists of rules, where each inner list correponds to a tree, and such an
    # inner list is a list of rules where each rule is represented as a dicteonary with three keys: 'antecedent', 
    # 'consequent' and 'coverage'. The 'antecedent feild reprethat describe the input tree as a set of rules path_cond --> leaf_value,
    # where path_cond is a condition along a full path in the tree and leaf_value is the value at the leaf of this 
    # path in the tree. This is how the returned value looks like when we have one tree:
    # [[{'antecedent': [('p3', '>', 0.4000000134110451), ('FMAX_abc', '<=', 0.75), ('FMAX_xyz', '>', 0.5000000149011612)], 
    #    'consequent': {'num1': 0.0, 'num2': 0.0}, 'coverage': 2}, 
    #   {'antecedent': [('p3', '>', 0.4000000134110451), ('FMAX_abc', '<=', 0.75), ('FMAX_xyz', '<=', 0.5000000149011612), 
    #     ('p3', '>', 0.7000000178813934)], 'consequent': {'num1': 1.0, 'num2': 0.0}, 'coverage': 2}, 
    #   {'antecedent': [('p3', '>', 0.4000000134110451), ('FMAX_abc', '>', 0.75)], 'consequent': {'num1': 1.0, 'num2': 1.0}, 
    #    'coverage': 1}, 
    #   {'antecedent': [('p3', '>', 0.4000000134110451), ('FMAX_abc', '<=', 0.75), ('FMAX_xyz', '<=', 0.5000000149011612), 
    #    ('p3', '<=', 0.7000000178813934)], 'consequent': {'num1': 0.0, 'num2': 0.0}, 'coverage': 1}, 
    #   {'antecedent': [('p3', '<=', 0.4000000134110451), ('FMAX_xyz', '>', 0.6666666716337204)], 
    #    'consequent': {'num1': 1.0, 'num2': 1.0}, 'coverage': 1}, 
    #   {'antecedent': [('p3', '<=', 0.4000000134110451), ('FMAX_xyz', '<=', 0.6666666716337204)], 
    #    'consequent': {'num1': 0.0, 'num2': 1.0}, 'coverage': 1}]]
    # The first rule (as an example) in that tree is: 
    #   {'antecedent': [('p3', '>', 0.4000000134110451), ('FMAX_abc', '<=', 0.75), ('FMAX_xyz', '>', 0.5000000149011612)], 
    #    'consequent': {'num1': 0.0, 'num2': 0.0}, 'coverage': 2};
    # The 'coverage' feild reports how many samples are covered by the path condition in training data; this info is not
    # used say for model configuration optimization.
    def trees_to_rules(self, tree_estimators, feature_names, response_names, class_names, log, rules_filename):
        if rules_filename is not None:
            save = True
            self._smlp_terms_logger.info('Writing tree rules into file ' + rules_filename)
            rules_file = open(rules_filename, "w")
        else:
            save = False
        #print('trees_to_rules: tree_estimators:', tree_estimators, 'response_names', response_names)
        # write a preamble: number of trees and tree semantics (how responses are computed using many trees)
        if log:
            print('#Forest semantics: {}\n'.format('majority vote'))
            print('#Number of trees: {}\n\n'.format(len(tree_estimators)))
        if save:
            rules_file.write('#Forest semantics: {}\n'.format('majority vote'))
            rules_file.write('#Number of trees: {}\n\n'.format(len(tree_estimators)))

        trees_as_rules = []
        # traverse trees, generate and print rules per tree (each rule correponds to a full branch in the tree)
        for indx, tree_est in enumerate(tree_estimators):
            #rules = self._get_rules(tree_est, feature_names, response_names, class_names)
            rules = self._get_abstract_rules(tree_est, feature_names, response_names, class_names);
            trees_as_rules.append(rules)
            
            if log:
                print('#TREE {}\n'.format(indx))
                for rule in rules:
                    print(self._rule_to_str(rule))
                    #self._rule_to_solver(None, rule)
                print('\n')
            if save:
                rules_file.write('#TREE {}\n'.format(indx))
                for rule in rules:
                    rules_file.write(self._rule_to_str(rule))
                    rules_file.write('\n')
        if save:
            rules_file.close()
        #print('trees_as_rules', trees_as_rules)
        return trees_as_rules

    # building terms (and formulas?) from terms left and right.
    # The argument op is a python operator from operator module, e.g.,
    # operator.gt which stands for the greater than operator >.
    def _apply_op(self, op, left, right):
        return self._inequality_ops_dict[op](left, right)

    # p is a triplet defininig a range, e.g. ('p3', '>', 0.40000001) or a triplet defining
    # an equality or assignment, e.g., ('num1', '==', 0.0).  So in these triplets p[0]
    # is a variable (or variable identifier) -- from which a term is built; e.g. smlp.Var('p3').
    # p[1] is the operator to be applied, and p[2] is a constant (int or real or rational (?).
    def _rule_triplet_to_term(self, p):
        #!!!!return self._apply_op(p[1], smlp.Var(p[0]), smlp.Cnst(p[2]))
        return (self.instSmlpTerms._ast_operators_smlp_map[self._inequality_ops_ast_dict[p[1]]])(
            self.instSmlpTerms.smlp_var(p[0]), self.instSmlpTerms.smlp_cnst(p[2]))
    

    # Convert rules predicting the same responses into SMLP terms. These rules are generated using 
    # method trees_to_rules() of this class directly from sklearn DecisionTreeRegressor model.
    # Currently only models with one tree only, such as in DecisionTreeRegressor, are supported.
    # Return a dictionary with reponse names as keys and corresponding smlp terms as the values.
    # This function is supposed to be applied to rules that correpond to all branches of a tree
    # (there is no check for this condition within the function itself). A rule has the following form:
    # {'antecedent': [('p3', '>', 0.4000000134110451), ('FMAX_abc', '<=', 0.75), ('FMAX_xyz', '<=', 0.5), 
    #     ('p3', '>', 0.7000000178813934)], 'consequent': {'num1': 1.0, 'num2': 0.0}, 'coverage': 2}.
    # rules is a list of rules. It is computed from a tree model using method trees_to_rules of the same
    # class TreeTerms.
    def compress_antecedent(self, antecedent):
        if not self._compress_rules:
            return antecedent, len(antecedent), len(antecedent)
        ant_dict = {}
        ant_reduced = []
        for trp in antecedent:
            #print('trp', trp, type(trp[0]), type(trp[1]), type(trp[2]))
            ant_dict[trp[0]] = {'lo':[], 'lo_cl':[], 'up':[], 'up_cl':[]}
        for trp in antecedent:
            if trp[1] == '<':
                ant_dict[trp[0]]['up'].append(trp[2])
                #ant_dict[trp[0]]['op_op'].append(trp[2])
            elif trp[1] == '<=':
                ant_dict[trp[0]]['up'].append(trp[2])
                ant_dict[trp[0]]['up_cl'].append(trp[2])
            elif trp[1] == '>':
                ant_dict[trp[0]]['lo'].append(trp[2])
                #ant_dict[trp[0]]['lo_op'].append(trp[2])
            elif trp[1] == '>=':
                ant_dict[trp[0]]['lo'].append(trp[2])
                ant_dict[trp[0]]['lo_cl'].append(trp[2])
            else:
                raise Exception('Unexpected binop ' + str(trp[1]) + ' in function reduce_antecedent')
        #print('ant_dict', ant_dict)
        for k,v in ant_dict.items():
            #print('k', k, 'v', v)
            if ant_dict[k]['up'] != []:
                mx = min(ant_dict[k]['up'])
                op = '<=' if mx in ant_dict[k]['up_cl'] else '<'
                ant_reduced.append([k,op, mx])
            if ant_dict[k]['lo'] != []:
                mn = max(ant_dict[k]['lo'])
                op = '>=' if mn in ant_dict[k]['lo_cl'] else '>'
                ant_reduced.append([k,op, mn])
        #print('antecedent', len(antecedent), antecedent, '\nant_reduced', len(ant_reduced), ant_reduced)
        #print('antecedent size: ', len(antecedent), ' --> ', len(ant_reduced), flush=True)
        return ant_reduced, len(antecedent), len(ant_reduced)

    # This functon builds smplplib representation of a tree that is part of a trained tree-based model.
    # Here argument "rules" holds the rules of tree number "tree_number". Argument ant_reduction_stats
    # holds statistics of tree branch/antecedent simplification based on a branch compression heuristic.
    def rules_to_term(self, algo, tree_number:int, rules:list, ant_reduction_stats:dict, resp_names:list[str]):
        #print('rules_to_term start', flush=True)
        # Convert the antecedent and consequent of a rule (corresponding to a full branch in a tree)
        # into smlp terms and return a dictionary with response names as the keys and pairs of terms
        # (antecdent_term, consequent_term) as the values. This function should be used for a rule
        # within a list of rules that represent a tree model.
        def rule_to_term(rule):
            antecedent = rule['antecedent']; #print('antecedent', antecedent)
            consequent = rule['consequent']; #print('consequent', consequent)
            antecedent, ant_befor, ant_after = self.compress_antecedent(antecedent)
            ant = self.instSmlpTerms.smlp_and_multi([self._rule_triplet_to_term(p) for p in antecedent])
            res_dict = {}
            if self.tree_encoding_abc(algo):
                for resp, val in consequent.items():
                    res_dict[resp] = self.instSmlpTerms.smlp_cnst(val)
                return (ant, res_dict), ant_befor, ant_after
            else:
                for resp, val in consequent.items():
                    res_dict[resp] = (ant, self.instSmlpTerms.smlp_cnst(val))
            return res_dict, ant_befor, ant_after 
        
        def rule_to_form(rule, tree_number):
            res_dict, _, _ = rule_to_term(rule)
            rhs = self.instSmlpTerms.smlp_true
            for resp, (ant, val) in res_dict.items():
                resp_rhs = self.instSmlpTerms.smlp_eq(self.instSmlpTerms.smlp_var(self._tree_resp_id(tree_number, resp)), val)
                rhs = resp_rhs if rhs == self.instSmlpTerms.smlp_true else self.instSmlpTerms.smlp_and(rhs, resp_rhs) 
            form = self.instSmlpTerms.smlp_implies(ant, rhs); #print('rule formula', rule, form)
            return form
        
        # returned value
        rules_dict = {}
        if self.tree_encoding_abc(algo):
            ant_dict = {} # for tree_encoding_abc omly -- maybe rename obs_dict (extra observables dict) -- can be useful for flat encoding as well
        if self.tree_encoding_flat(algo):
            rules_dict[self._tree_model_id(algo, tree_number)] = [] # 'Tree_0_dt_sklearn_model
        #print('numer of rules', len(rules), flush=True)
        
        for i, rule in enumerate(rules):
            # this is an example of a rule (corresponds to a branch in a decision/regression tree):
            # {'antecedent': [('p3', '>', 0.4000000134110451), ('FMAX_abc', '<=', 0.75), ('FMAX_xyz', '>', 
            #     0.5000000149011612)], 'consequent': {'num1': 0.0, 'num2': 0.0}, 'coverage': 2}
            #print('\n ====== i', i, 'rule', rule)
            rule_dict, ant_befor, ant_after = rule_to_term(rule)
            ant_reduction_stats['before'].append(ant_befor)
            ant_reduction_stats['after'].append(ant_after)
            # here is how the corresponding rule_dict looks like (it contains smlp / smt2 terms):
            # {'num1': (<smlp.libsmlp.form2 (and (and (> p3 (/ 53687093 134217728)) (<= FMAX_abc (/ 3 4))) 
            #     (> FMAX_xyz (/ 33554433 67108864)))>, <smlp.libsmlp.term2 0>), 
            #  'num2': (<smlp.libsmlp.form2 (and (and (> p3 (/ 53687093 134217728)) (<= FMAX_abc (/ 3 4))) 
            #     (> FMAX_xyz (/ 33554433 67108864)))>, <smlp.libsmlp.term2 0>)}
            #print('rule_dict', rule_dict); print('ant_befor', ant_befor, 'ant_after', ant_after)
            #print('number of rule terms', len(rule_dict), flush=True)
            if self.tree_encoding_flat(algo):
                rules_dict[self._tree_model_id(algo, tree_number)].append(rule_to_form(rule, tree_number))
            elif self.tree_encoding_nested(algo):
                for resp, (ant_term, con_term) in rule_dict.items():            
                    if i == 0:
                        # The condition along a branch of a decision tree is implied by disjunction 
                        # of conditions along the rest of the branches, thus can be omitted. In this
                        # implementation, we choose to omit the condition along the first branch.
                        # TODO: Ideally, we could implement a sanity check that the condition along 
                        # the forst branch is implied by the conjunction of conditions along the rest
                        # of the branches -- using a solver like Z3.
                        rules_dict[resp] = con_term #self.instSmlpTerms.smlp_ite(ant_term, con_term, smlp.Var('SMLP_UNDEFINED'))
                    else:
                        rules_dict[resp] = self.instSmlpTerms.smlp_ite(ant_term, con_term, rules_dict[resp])
            elif self.tree_encoding_abc(algo):
                ant_term, resp_dict = rule_dict; #print('ant_term', ant_term, type(ant_term), 'resp_dict', resp_dict)
                resp_name = None if len(resp_dict) > 1 else list(resp_dict.keys())[0]; #print('resp_name', resp_name, type(resp_name))
                #print('fresh var names', self.tree_antecedent_id(resp_name, tree_number, i))
                ant_name = self.tree_antecedent_id(resp_name, tree_number, i); #print('ant_name', ant_name, type(ant_name))
                # TODOD !!! we need ant_var to be a predicate with the same number of variables as in ant_term (which is a formula)
                ant_var = self.instSmlpTerms.smlp_var(ant_name); #print('ant_var', ant_var, type(ant_var))
                ant_var_form = self.instSmlpTerms.smlp_ge(ant_var, self.instSmlpTerms.smlp_cnst(0)); #print('ant_var_form', ant_var_form, type(ant_var_form))
                ant_form_iff = self.instSmlpTerms.smlp_iff(ant_var_form, ant_term); #print('ant_form_iff', ant_form_iff, type(ant_form_iff))
                #ant_dict[ant_name] = self.instSmlpTerms.smlp_implies(ant_var_form, ant_term)
                ant_dict[ant_name] = ant_form_iff
                '''
                # (ant_var == 0 | ant_var == 1) & (ant_var == 1 => ant_term)
                ant_var_form = self.instSmlpTerms.smlp_eq(ant_var, self.instSmlpTerms.smlp_cnst(1))
                ant_form_or =  self.instSmlpTerms.smlp_or(self.instSmlpTerms.smlp_eq(ant_var, self.instSmlpTerms.smlp_cnst(0)), self.instSmlpTerms.smlp_eq(ant_var, self.instSmlpTerms.smlp_cnst(1))) 
                ant_form_impl = self.instSmlpTerms.smlp_implies(self.instSmlpTerms.smlp_eq(ant_var, self.instSmlpTerms.smlp_cnst(1)), ant_term)
                ant_form_def = self.instSmlpTerms.smlp_and(ant_form_or, ant_form_impl)
                #print('ant_form_or', ant_form_or, type(ant_form_or))
                #print('ant_form_impl', ant_form_impl, type(ant_form_impl))
                #print('ant_form_def', ant_form_def, type(ant_form_def))
                ant_dict[ant_name] = ant_form_def #ant_form_impl
                '''
                for resp, con_term in resp_dict.items():
                    #print('resp', resp, 'con_term', con_term, type(con_term))
                    if i == 0:
                        rules_dict[resp] = con_term
                    else:
                        #print('ite types', type(ant_dict[ant_name]), type(con_term), type(rules_dict[resp]))
                        rules_dict[resp] = self.instSmlpTerms.smlp_ite(ant_var_form, con_term, rules_dict[resp])
                # check the keys do not intersect
                #common_keys = set(rules_dict.keys()) & set(ant_dict.keys())
                common_keys = set(resp_names) & set(ant_dict.keys())
                if len(common_keys) > 0:
                    #print('rules_dict.keys()', rules_dict.keys(), 'ant_dict.keys()', ant_dict.keys())
                    raise Exception('Response names clash with internal node names: ' + str(common_keys))
                rules_dict = rules_dict | ant_dict; #print('rules_dict', rules_dict)
            else:
                raise Exception('Unexpected tree encoding algorithm')

        #print('rules_dict', rules_dict); assert False

        #print('rules_to_term end', flush=True)
        return rules_dict, ant_reduction_stats
    
    def tree_model_to_term(self, tree_model, algo, feat_names, resp_names):
        if algo in ['dt_caret', 'dt_sklearn']:
            tree_estimators = [tree_model]
        elif algo in ['rf_caret', 'rf_sklearn', 'et_caret', 'et_sklearn']:
            tree_estimators = tree_model.estimators_
        else:
            raise Exception('Model trained using algorithm ' + str(algo) + ' is currently not supported in smlp_opt')
        trees = self.trees_to_rules(tree_estimators, feat_names, resp_names, None, False, None)
        def count_occurrences(int_list):
            counts = {}
            for element in int_list:
                if element in counts:
                    counts[element] += 1
                else:
                    counts[element] = 1
            return counts
        #print('------- trees ---------\n', trees); 
        #print('tree_term_dict_dict start', flush=True)
        tree_term_dict_dict = {} 
        ant_reduction_stats = {'before':[], 'after':[]}
        branches_count_per_tree = []
        for i, tree_rules in enumerate(trees):
            #print('====== tree_rules ======\n', len(tree_rules), tree_rules)
            branches_count_per_tree.append(len(tree_rules))
            tree_term_dict, ant_reduction_stats = self.rules_to_term(algo, i, tree_rules, ant_reduction_stats, resp_names); #print('tree term_dict', tree_term_dict); 
            if self.tree_encoding_flat(algo):
                assert list(tree_term_dict.keys()) == [self._tree_model_id(algo, i)]
            elif self.tree_encoding_abc(algo):
                assert all([resp in tree_term_dict.keys() for resp in resp_names])
            else:
                #print(list(tree_term_dict.keys()), resp_names)
                assert list(tree_term_dict.keys()) == resp_names
            tree_term_dict_dict[self._tree_id(i)] = tree_term_dict

        if self._compress_rules:
            trees_count = len(trees)
            branches_count = sum(branches_count_per_tree); #print('branches_count', branches_count)
            ant_len_befor = sum(ant_reduction_stats['before']); #print('ant_len_befor', ant_len_befor)
            ant_len_after = sum(ant_reduction_stats['after'])
            unique_conj_befor = count_occurrences(ant_reduction_stats['before'])  #sum(list(set(ant_reduction_stats['before'])))
            unique_conj_after = count_occurrences(ant_reduction_stats['after']) # sum(list(set(ant_reduction_stats['after'])))
            tree_max_depth_befor = max(ant_reduction_stats['before'])
            tree_max_depth_after = max(ant_reduction_stats['after'])
            assert branches_count >= trees_count
            #assert ant_len_befor >= branches_count
            assert ant_len_befor >= ant_len_after
            #assert ant_len_befor >= unique_conj_befor
            #assert ant_len_after >= unique_conj_after
            #assert unique_conj_befor >= unique_conj_after
            assert tree_max_depth_befor >= tree_max_depth_after
            self._smlp_terms_logger.info(
                'Tree rules (branches) antecedent compression statistics for response(s) {}:'.format(','.join(resp_names)) + \
                '\n\ttrees count in the model   ' + str(trees_count) + \
                '\n\ttree branches/rules count  ' + str(branches_count) + \
                '\n\tantecedent lengths before  ' + str(ant_len_befor) + \
                '\n\tantecedent lengths after   ' + str(ant_len_after) + \
                '\n\tbranch length counts before ' + str(unique_conj_befor) + \
                '\n\tbranch length counts after  ' + str(unique_conj_after) + \
                '\n\ttree max depth before      ' + str(tree_max_depth_befor) + \
                '\n\ttree max depth after       ' + str(tree_max_depth_after))

        #print(tree_term_dict_dict\n', tree_term_dict_dict)
        #print('tree_term_dict_dict end', flush=True)
        number_of_trees = len(trees); #print('number_of_trees (trees)', number_of_trees)
        tree_model_term_dict = {}
        #print('tree_model_term_dict start', flush=True)
        flat_model_formulas = []
        for j, tree_rules in enumerate(trees):
            #print('j', j, flush=True)
            if self.tree_encoding_flat(algo):
                curr_resp = resp_names[0] if len(resp_names) == 1 else None 
                flat_model_formulas = flat_model_formulas + tree_term_dict_dict[self._tree_id(j)][self._tree_model_id(algo, j)]
                if j == number_of_trees - 1:
                    tree_model_term_dict[self._tree_model_id(algo, None, curr_resp)] = flat_model_formulas
                    for resp_name in resp_names:
                        sum_term = self.instSmlpTerms.smlp_add_multi([self.instSmlpTerms.smlp_var(self._tree_resp_id(i, resp_name)) for i in range(number_of_trees)])
                        mean_term = self.instSmlpTerms.smlp_mult(self.instSmlpTerms.smlp_cnst(self.instSmlpTerms.smlp_q(1) / self.instSmlpTerms.smlp_q(int(number_of_trees))), sum_term)
                        resp_j_form = self.instSmlpTerms.smlp_eq(self.instSmlpTerms.smlp_var(resp_name), mean_term)
                        #print('sum_term', sum_term); print('mean_term', mean_term)
                        #print('resp_j_form', resp_name, resp_j_form)
                        tree_model_term_dict[self._tree_model_id(algo, None, curr_resp)].append(resp_j_form)
            else: 
                for resp_name in resp_names:
                    if j == 0:
                        tree_model_term_dict[resp_name] = tree_term_dict_dict[self._tree_id(j)][resp_name]
                    else:                            
                        tree_model_term_dict[resp_name] = self.instSmlpTerms.smlp_add(tree_model_term_dict[resp_name], tree_term_dict_dict[self._tree_id(j)][resp_name])
                        if j == number_of_trees - 1: # the last tree -- compute the mean by dividing the sum on number_of_trees
                            #tree_model_term_dict[resp_name] = smlp.Div(tree_model_term_dict[resp_name], smlp.Cnst(int(number_of_trees)))
                            #!!!!tree_model_term_dict[resp_name] = self.instSmlpTerms.smlp_mult(smlp.Cnst(smlp.Q(1) / smlp.Q(int(number_of_trees))), tree_model_term_dict[resp_name])
                            tree_model_term_dict[resp_name] = self.instSmlpTerms.smlp_mult(
                                self.instSmlpTerms.smlp_cnst(self.instSmlpTerms.smlp_q(1) / self.instSmlpTerms.smlp_q(int(number_of_trees))), tree_model_term_dict[resp_name])
            
            # we add extra variable definitions for the j_th tree
            if self.tree_encoding_abc(algo):
                #print('tree_term_dict_dict', tree_term_dict_dict);
                for k, v in tree_term_dict_dict[self._tree_id(j)].items():
                    if k in resp_names:
                        continue
                    tree_model_term_dict[k] = v
                
        #print('tree_model_term_dict', tree_model_term_dict); print('tree_model_term_dict end', flush=True)
        return tree_model_term_dict

    def tree_models_to_term(self, model, algo, feat_names, resp_names):
        #print('tree_models_to_term start', flush=True)
        #print('tree_models_to_term: feat_names', feat_names, 'resp_names', resp_names)
        #print('tree_models_to_term: ', model, '\ntype',  type(model))
        if isinstance(model, dict):
            # case when model is per response
            tree_model_term_dict = {}
            for resp_name in resp_names:
                tree_model = model[resp_name]
                tree_model_term_dict[resp_name] = self.tree_model_to_term(tree_model, algo, 
                    feat_names, [resp_name])[resp_name]
        else:
            # there is one model covering all responses (one or multiple responses)
            tree_model_term_dict = self.tree_model_to_term(model, algo, feat_names, resp_names)
        #print('tree_models_to_term end', flush=True)
        #print('tree_models_to_term: ', tree_model_term_dict)
        return tree_model_term_dict

    def get_tree_model_estimator_count2(self, algo, model):
        if algo in ['dt_caret', 'dt_sklearn']:
            n_trees = [1]
        elif algo in ['rf_caret', 'rf_sklearn', 'et_caret', 'et_sklearn']:
            if isinstance(model, dict):
                #m = next(iter(model.values()))
                n_trees = [len(m.estimators_) for m in model.values()]             
            else:
                #m = model
                n_trees = [len(model.estimators_)]
            #n_trees = len(m.estimators_)
        else:
            raise Exception('Unexpected tree model ' + str(algo))
        return n_trees
    
    def get_tree_model_estimator_count(self, algo, model):
        def get_estimators(algo, model):
            if algo in ['rf_caret', 'rf_sklearn', 'et_caret', 'et_sklearn']:
                est = model.estimators_
            elif algo in ['dt_caret', 'dt_sklearn']:
                est = [model]
            else:
                raise Exception('Unexpected tree model ' + str(algo))
            return est
        
        if isinstance(model, dict):
            #m = next(iter(model.values()))
            n_trees = [len(get_estimators(algo, m)) for m in model.values()]             
        else:
            #m = model
            n_trees = [len(get_estimators(algo, model))]

        return n_trees
    
    
# Method to generate smlp term from sklearn (and caret) representation of a polynomial model    
class PolyTerms: #(SmlpTerms):
    def __init__(self):
        self._smlp_terms_logger = None
    
    # set logger from a caller script
    def set_logger(self, logger):
        self._smlp_terms_logger = logger
    
    # Create smlp term from polynomial model, returns dictionary with response names as keys
    # and the correponding smlp terms as values, works for single response only
    def poly_model_to_term_single_response(self, feat_names, resp_names, coefs, powers, resp_id, log, formula_filename):
        #print('Polynomial model coef\n', coefs.shape, '\n', coefs)
        #print('Polynomial model terms\n', powers.shape, '\n', powers)
        #print('Polynomial model inps\n', len(feat_names), feat_names)
        #print('Polynomial model outp\n', len(resp_names), resp_names)
        if len(feat_names) != powers.shape[1]:
            raise Exception('Error in poly_model_to_term_single_response')
        term_str = ''
        for r in range(powers.shape[0]):
            #print('r', powers[r], 'coef', coefs[0][r])
            if coefs[resp_id][r] == 0:
                continue
            curr_term_str = str(coefs[resp_id][r])
            curr_term = smlp.Cnst(coefs[resp_id][r])
            for i in range(len(feat_names)):
                #print('i', feat_names[i], coefs[resp_id][r], powers[r][i])
                if powers[r][i] == 0:
                    continue
                elif powers[r][i] == 1:
                    curr_term_str = curr_term_str + ' * ' + feat_names[i]
                    curr_term = curr_term * smlp.Var(feat_names[i])
                else:
                    curr_term_str = curr_term_str + ' * ' + feat_names[i] + '^' + str(powers[r][i])
                    #print('power coeff', powers[r][i]); 
                    # power/exponentiation operation ** is not supported in smlp / libsmlp, we therefore perform 
                    # repeated multiplication in required number of times
                    curr_term = curr_term * smlp.Var(feat_names[i]) #** smlp.Cnst(int(powers[r][i])))
                    for p in range(2, powers[r][i]+1):
                        curr_term = curr_term * smlp.Var(feat_names[i])
                    #print('curr_term', curr_term)

            #print('curr_term_str', curr_term_str); print('curr_term', curr_term)

            if term_str == '':
                term_str = curr_term_str
                term = curr_term
            else:
                term_str = term_str + ' + ' + curr_term_str
                term = term + curr_term

        # add the response name
        formula_str = resp_names[resp_id] + ' == ' + term_str

        if log:
            print('formula', formula_str)

        # save formula into file
        if formula_filename is not None:
            model_file = open(formula_filename, "w")
            model_file.write(formula_str)
            model_file.close()

        return {resp_names[resp_id]:term}

    # Create smlp term from polynomial model, returns dictionary with model response names as keys
    # and the correponding smlp terms as values. Arguments model_feat_names and model_resp_names are
    # feature and response names, respectively possibly suffixed by '_scaled' in case features and/or 
    # responses have been scaled prior to training
    def poly_model_to_term(self, model_feat_names, model_resp_names, coefs, powers, log, formula_filename):
        poly_model_terms_dict = {}
        for resp_id, resp_name in enumerate(model_resp_names):
            poly_model_terms_dict[resp_name] = self.poly_model_to_term_single_response(
                model_feat_names, model_resp_names, coefs, powers, 
                resp_id, log, formula_filename)[resp_name]; #print('poly_model_terms_dict', poly_model_terms_dict)
        return poly_model_terms_dict
            


# Method to generate smlp term from a Tensorflow Keras model built using Sequential or Functional API 
# Two encodings of tf Keras models to terms are supported:
# 1. Flat Encoding: For neural networks, the flat encoding creates a formula for each
# internal node (neuron) of the network. This encoding exposes the internal structure
# of the neural network to the solver, allowing each neuron's computation to be
# represented as a separate logical formula.
#  
# 2. Nested Encoding: The nested encoding for neural networks builds a monolithic term
# for each response of the network. This term captures the entire computation from
# the input layer to the output layer in a single expression.
class NNKerasTerms: #(SmlpTerms):
    def __init__(self):
        self._smlp_terms_logger = None
        self._smlpTermsInst = SmlpTerms()
        self._nnet_encoding = None
        self._nnkeras_encodings = Enum('NNKerasEncodings', ['flat', 'nested'])
    
    # set logger from a caller script
    def set_logger(self, logger):
        self._smlp_terms_logger = logger
    
    def set_nnet_encoding(self, nnet_encoding:str):
        self._nnet_encoding = nnet_encoding
    
    def nnkeras_encoding_flat(self, algo='nn_keras'):
        return self._nnet_encoding == self._nnkeras_encodings.flat.name and algo == 'nn_keras'
    
    def nnkeras_encoding_nested(self, algo='nn_keras'):
        return self._nnet_encoding == self._nnkeras_encodings.nested.name and algo == 'nn_keras'
    
    # Creates smlp term for an internal node in NN based on terms built for the preceding layer 
    # (the argument called last_layer_terms); as well as the weights and bias for that node with
    # respect to the preceding layer last_layer_terms.
    def _nn_dense_layer_node_term(self, last_layer_terms, node_weights, node_bias):
        #print('node_weights', node_weights.shape, type(node_weights), '\n', node_weights)
        #print('node_bias', node_bias.shape, type(node_bias), '\n', node_bias);
        layer_term = None
        for i,t in enumerate(last_layer_terms):
            if i == 0:
                layer_term = last_layer_terms[0] * smlp.Cnst(float(node_weights[0]))
            else:
                layer_term = layer_term + last_layer_terms[i] * smlp.Cnst(float(node_weights[i]))
        layer_term = layer_term + smlp.Cnst(float(node_bias)) 

        return layer_term

    # Creates smlp term that represents an application of an activation function relu or linear
    # on smlp term representing an NN node
    def _nn_activation_term(self, activation_func, input_term):
        if activation_func == 'relu':
            relu_term = smlp.Ite(input_term >= smlp.Cnst(0), input_term, smlp.Cnst(0))
            return relu_term
        elif activation_func == 'linear':
            return input_term
        else:
            raise Exception('Unsupported activation function ' + str(activation_func))

    # Creates a list of smlp terms curr_layer_terms for an internal layer of a sequential NN.
    # Argument last_layer_terms is a list of smlp terms correponding to a preceding layer
    # (the input layer or an internal layer preceding to the current layer). The arguments
    # layer_weights and layer_biases np arrays of weights and biases to compute current layer
    # nodes from the bodes of last (preceding) layer; and argument activation_func is the
    # activation function for the current layer. This function is called both for sequential
    # and functional API models from function nn_keras_model_to_term_flat(), which explicitly 
    # genrates last_layer_terms for the input layer (and subsequent layers are generated using
    # _nn_dense_layer_terms, both for sequential and functional API models).
    def _nn_dense_layer_terms(self, last_layer_terms, layer_weights, layer_biases, activation_func):
        #print('-------start computing next layer')
        #print('layer_weights', layer_weights.shape, '\n', layer_weights)
        #print('layer_biases', layer_biases.shape, '\n', layer_biases)
        #print('last_layer_terms', len(last_layer_terms)) #, last_layer_terms)
        assert layer_weights.shape[1] == len(last_layer_terms)
        assert layer_biases.shape[0] == layer_weights.shape[0]
        curr_layer_terms = [self._nn_activation_term(activation_func, self._nn_dense_layer_node_term(
            last_layer_terms, layer_weights[i], layer_biases[i])) for i in range(layer_weights.shape[0])]
        #print('curr_layer_terms', len(curr_layer_terms))
        #print('+++++++done computing next layer')
        #print('curr_layer_terms', curr_layer_terms)
        assert layer_biases.shape[0] == len(curr_layer_terms)
        return curr_layer_terms

    def _nn_keras_is_sequential(self, model):
        try:
            # v2.9 has this API
            cl = keras.engine.sequential.Sequential
        except AttributeError:
            # v2.14+ has this API
            cl = keras.src.engine.sequential.Sequential
        return isinstance(model, cl)

    def _nn_keras_is_functional(self, model):
        try:
            # v2.9 has this API
            cl = keras.engine.functional.Functional
        except AttributeError:
            # v2.14+ has this API
            cl = keras.src.engine.functional.Functional
        return isinstance(model, cl)
    
    # determine the model type -- sequential vs functional
    def get_nn_keras_model_type(self, model):
        #print('keras model', model, type(model))
        if self._nn_keras_is_sequential(model):
            model_type = 'sequential'
        elif self._nn_keras_is_functional(model):
            model_type = 'functional'
        else:
            raise Exception('Unsupported Keras NN type (neither sequential nor functional)')
            assert False
        return model_type
    
    # Determine whether NN Keras model layer is an input layer.
    # Only NN models with functional API have an input layer
    def nn_keras_layer_is_input(self, model, layer):
        if type(layer).__name__ == 'InputLayer':
            #assert isinstance(layer, InputLayer)
            assert self._nn_keras_is_functional(model)
            return True
        else:
            return False
                
    # Determine whether NN Keras model layer is an output layer.
    # Models with functional API might have more than one output layers.
    # In SMLP, so far models with functional API are built so that each
    # response has its unique correponding output layer. Models with 
    # sequentia API have exactly one output layer (it represents all responses).
    # TODO !!!: can this function be modified/simplified in a reliable way sp that
    # the argument reponse_names will not be required?)
    def nn_keras_layer_is_output(self, model, n_layer:int, resp_names:list[str]):
        if self._nn_keras_is_sequential(model): #model_type == 'sequential':
            is_output_layer = (n_layer+1 == len(model.layers))
        elif self._nn_keras_is_functional(model): #model_type == 'functional':
            is_output_layer = (n_layer+len(resp_names) >= len(model.layers))
            #is_output_layer = any(layer.output == tensor for tensor in model.outputs)
        else:
            raise Exception('Unecpected NN keras model type ' + str(model_type))
        return is_output_layer
    
    # Create SMLP terms from NN Keras model as monolithic terms representing NN function from inputs to outputs. 
    # Returns a dictionary with response names from model_resp_names as keys and respective model terms as the values.
    def nn_keras_model_to_term_nested(self, model, model_feat_names, model_resp_names, feat_names, resp_names):
        #from pprint import pprint
        #import inspect
        #print('model', model, type(model), model.summary())
        model_type = self.get_nn_keras_model_type(model)
        assert model_type in ['sequential', 'functional']
        model_terms_dict = {}
        # input variables layer as list of terms
        last_layer_terms = [smlp.Var(v) for v in model_feat_names]; #print('input layer terms', last_layer_terms)
        for layer in model.layers:
            if self.nn_keras_layer_is_input(model, layer):
                continue
            assert isinstance(layer, keras.layers.Dense)
            #print('current layer', layer) 
            #pprint(inspect.getmembers(layer)); 
            #print('units', layer.units, 'activation', layer.activation, 'use_bais', layer.use_bias, 'kernel_initializer', layer.kernel_initializer, 'bias_initializer', layer.bias_initializer, 'kernel_regularizer', layer.kernel_regularizer, 'bias_regularizer', layer.bias_regularizer, 'activity_regularizer', layer.activity_regularizer, 'kernel_constraint', layer.kernel_constraint, 'bias_constraint', layer.bias_constraint)
            layer_activation = layer.get_config()["activation"]; #print('layer_activation', layer_activation)
            weights, biases = layer.get_weights(); 
            #print('t_weights', weights.transpose().shape, '\n', weights.transpose()); 
            #print('t_biases', biases.transpose().shape, '\n', biases.transpose())
            curr_layer_terms = self._nn_dense_layer_terms(last_layer_terms, weights.transpose(), 
                biases.transpose(), layer_activation)
            if model_type == 'functional' and layer.get_config()['name'] in resp_names:
                #assert model_type == 'functional'
                #print('layer.get_config()[name]', layer.get_config()['name'])
                resp_index = resp_names.index(layer.get_config()['name'])
                #print('response', layer.get_config()['name'])
                # we have an output layer -- do not update last_layer_terms
                #model_terms_dict[layer.get_config()['name']] = curr_layer_terms
                model_terms_dict[model_resp_names[resp_index]] = curr_layer_terms[0]
            else:
                last_layer_terms = curr_layer_terms

        if model_type == 'functional':
            return model_terms_dict
        else:
            return dict(zip(model_resp_names, last_layer_terms))

    def _nn_keras_node_name(self, resp_name:str, layer:int, node:int):
        if resp_name is None:
            return '_'.join(['layer', str(layer), 'node', str(node)])
        else:
            return '_'.join([str(resp_name), 'layer', str(layer), 'node', str(node)])
    
    # function to compute formula correponding to an internal node of NN, based on the weights and bias of the node
    # and the nodes in the supporting layer (the "last_layer" argument in this function).
    def _nn_dense_layer_node_formula(self, node_name:str, last_layer_vars, node_weights, node_bias, activation_func):
        #print('node_weights', node_weights.shape, type(node_weights), '\n', node_weights)
        #print('node_bias', node_bias.shape, type(node_bias), '\n', node_bias);
        last_layer_var_terms = [self._smlpTermsInst.smlp_var(v) for v in last_layer_vars]
        layer_term = self._nn_activation_term(activation_func, self._nn_dense_layer_node_term(
            last_layer_var_terms, node_weights, node_bias))
        layer_form = self._smlpTermsInst.smlp_eq(self._smlpTermsInst.smlp_var(node_name), layer_term); #print('layer_form', layer_form)
        return layer_form
    
    # iterated over nodes of an NN layer to compute the formulas associated to them using function 
    # _nn_dense_layer_node_formula()
    def _nn_dense_layer_formulas_flat(self, layer:int, last_layer_vars, curr_layer_vars, layer_weights, layer_biases, activation_func):
        #print('layer_weights', layer_weights.shape, '\n', layer_weights)
        #print('layer_biases', layer_biases.shape, '\n', layer_biases)
        #print('layer_weights', layer_weights.shape, 'layer_biases', layer_biases.shape)
        #print('last_layer_vars', len(last_layer_vars), last_layer_vars)
        #print('curr_layer_vars', len(curr_layer_vars), curr_layer_vars)
        assert layer_weights.shape[0] == len(curr_layer_vars)
        assert layer_weights.shape[1] == len(last_layer_vars)
        assert layer_biases.shape[0] == layer_weights.shape[0]
        
        curr_layer_forms = [self._nn_dense_layer_node_formula(curr_layer_vars[i],
            last_layer_vars, layer_weights[i], layer_biases[i], activation_func) for i in range(layer_weights.shape[0])]
        #print('curr_layer_forms', curr_layer_forms)

        assert layer_biases.shape[0] == len(curr_layer_forms)
        return curr_layer_forms
    
    # flat / relational encoding on NN Keras to terms and formulas
    def nn_keras_model_to_term_flat(self, model, model_feat_names, model_resp_names, feat_names, resp_names):
        #from pprint import pprint
        #import inspect
        #print('model', model, type(model), model.summary())
        #print('model_feat_names', model_feat_names, 'feat_names', feat_names)
        model_type = self.get_nn_keras_model_type(model); #print('model_type', model_type)
        assert model_type in ['sequential', 'functional']
        model_terms_dict = {}
        all_layer_forms = []
        
        # resp_name to be used within self._nn_keras_node_name() to generate names for internal
        # layer names and add them to solver domain. In model_per_response mode, separete models
        # are built per response, and usage of response names as part of NN internal node names
        # makes NN intrnal node names unique.
        resp_name = resp_names[0] if len(resp_names) == 1 else None
        
        # model_name is used as key in the returned dictionary from this function, and in case
        # model_per_response there will be multiple models and we add the response name to
        # capture both the model name nn_keras_model as well as the response name.
        model_name = 'nn_keras_model' if resp_name is None else 'nn_keras_model_' + str(resp_name)
        
        # input variables layer as list of terms
        last_layer_terms = [smlp.Var(v) for v in model_feat_names]; #print('input layer terms', last_layer_terms)
        
        # Get the names of the output layers from the model's output configuration
        #output_layer_names = [out_layer.name for out_layer in model.outputs]

        for l, layer in enumerate(model.layers):
            #print('layer', l)
            if self.nn_keras_layer_is_input(model, layer):
                assert l == 0
                continue
            '''
            if type(layer).__name__ == 'InputLayer':
                #assert isinstance(layer, InputLayer)
                assert model_type == 'functional'
                assert l == 0
                #print('skipping layer', l, 'as it is input layer')
                continue 
            '''
            assert isinstance(layer, keras.layers.Dense)
            #print('current layer', layer) 
            #pprint(inspect.getmembers(layer)); 
            #print('units', layer.units, 'activation', layer.activation, 'use_bais', layer.use_bias, 'kernel_initializer', layer.kernel_initializer, 'bias_initializer', layer.bias_initializer, 'kernel_regularizer', layer.kernel_regularizer, 'bias_regularizer', layer.bias_regularizer, 'activity_regularizer', layer.activity_regularizer, 'kernel_constraint', layer.kernel_constraint, 'bias_constraint', layer.bias_constraint)
            layer_activation = layer.get_config()["activation"]; #print('layer_activation', layer_activation)
            weights, biases = layer.get_weights(); 
            #print('t_weights', weights.transpose().shape, '\n', weights.transpose()); 
            #print('t_biases', biases.transpose().shape, '\n', biases.transpose())
            
            # Get the number of nodes (units) in the current layer
            # For Dense layers, this is the 'units' attribute
            current_layer_nodes = getattr(layer, 'units', None); #print('current_layer_nodes', current_layer_nodes)
        
            # Check if the current layer is an output layer
            # Check if the current layer is an output layer
            if model_type == 'sequential':
                is_output_layer = (l+1 == len(model.layers))
                output_layer_number = 0
            else:
                is_output_layer = (l+len(resp_names) >= len(model.layers))
                #print('layers count', len(model.layers), 'resp count', len(resp_names));
                # numbering output layers from 0
                output_layer_number = (l+len(resp_names) - len(model.layers))
                #is_output_layer = any(layer.output == tensor for tensor in model.outputs)
            
            if is_output_layer:
                #print('layer', l, 'is', output_layer_number, 'th output layer')
                curr_layer_vars = model_resp_names if model_type == 'sequential' else [model_resp_names[output_layer_number]]
            else:
                #print('layer', l, 'is not an output layer')
                curr_layer = model.layers[l]
                curr_layer_nodes_count = getattr(curr_layer, 'units', None)
                curr_layer_vars = [self._nn_keras_node_name(resp_name, l, node) for node in range(curr_layer_nodes_count)]
            #print('curr_layer_vars', curr_layer_vars)
            
            # precious layer is deined as literally previous layer or if we are looking at one of the output
            # layers in functional API model then the previous layer is the last non-output layer (this is 
            # th elayer used to compute functions of all the output layers).
            # Get the number of nodes in the previous layer
            # For the first layer, there are no previous nodes
            if l == 0:
                # For the first layer, check if it's an Input layer
                #print('layer 0 is not input layer')
                assert model_type == 'sequential'
                previous_layer_nodes = model_feat_names
            else:
                if output_layer_number < 0:
                    prev_layer_number = l - 1
                    prev_layer = model.layers[prev_layer_number]
                     
                else:
                    prev_layer_number = l - output_layer_number - 1
                    prev_layer = model.layers[prev_layer_number]; #print('prev_layer', l, output_layer_number, prev_layer_number)
                    
                if self.nn_keras_layer_is_input(model, prev_layer):
                    assert l == 1
                    previous_layer_nodes = model_feat_names
                else:
                    previous_layer_nodes_count = getattr(prev_layer, 'units', None)
                    previous_layer_nodes = [self._nn_keras_node_name(resp_name, prev_layer_number, node) for node in range(previous_layer_nodes_count)]
                
            #print('previous_layer_nodes', previous_layer_nodes)
            last_layer_vars = previous_layer_nodes
            curr_layer_forms = self._nn_dense_layer_formulas_flat(l, last_layer_vars, curr_layer_vars, weights.transpose(), 
                biases.transpose(), layer_activation) #, is_output_layer, self._nn_keras_is_functional(model)
            all_layer_forms = all_layer_forms + curr_layer_forms
        
        return {model_name: all_layer_forms}

    # Create a so called "flat" or a "nested" encoding of NN as libsmlp expressions (terms and formulas).
    # With "nested" encoding, a term represnting the function of NN is built for each response and 
    # then the smlplib variable correponding to each response is bound to correponding term using equality.
    # With "flat" encoding, each internal node of the NN is associated with a variable (and is exposed as 
    # part of the domain dom); and this variable term is bound to respective term computing value of this node
    # based on varibles associated to nodes of the "defining" layer, using equality. The "defining" layer is
    # the previous layer for NN built using sequnetial API, and is the last internal layer that that does not 
    # correpond to an output in case of functional API.  Function _nn_keras_node_name(resp_name, layer, node)
    # defines variable names for internal (that is, non-interface) nodes, and function 
    # _nn_dense_layer_node_formula(node_name, last_layer_vars, node_weights, node_bias, activation_func)
    # computes the term correponding to a node based on the respective node weights and the bias.
    def nn_keras_model_to_term(self, model, model_feat_names, model_resp_names, feat_names, resp_names):
        if self.nnkeras_encoding_flat():
            model_term_dict = self.nn_keras_model_to_term_flat(model, model_feat_names, 
                model_resp_names, feat_names, resp_names)
        elif self.nnkeras_encoding_nested(): #self._nnet_encoding == self._nnkeras_encodings.NESTED:
            model_term_dict = self.nn_keras_model_to_term_nested(model, model_feat_names, 
                model_resp_names, feat_names, resp_names) 
        else:
            raise Exception('Unexpected NN Keras encoding mode to solver ' + str(self._nnet_encoding))
        return model_term_dict
    

# NOTE on terminology: The two most discussed scaling methods are Normalization and Standardization. 
# Normalization typically means rescaling the values into a range of [0,1]. Standardization typically 
# means rescaling data to have a mean of 0 and a standard deviation of 1 (unit variance).
class ScalerTerms(SmlpTerms):
    def __init__(self):
        pass
        #self._SCALED_TERMS_SUFFIX = '_scaled'
    
    @property
    def scaled_term_suffix(self):
        return '_scaled'
    
    # Convention to generate scaled feature, response objective's names from respective original names.
    # Models are generated using the original feature and response names, independently from whether 
    # the features and/or responses were scaled prior to traing the models. However, then building model
    # terms from models, we use scaled feature and/or response names as inputs and outputs of the model
    # term, respectively, in case features and/or responses were scaled before trainng the model. In case
    # optimization objectives are scaled prior to optimization procedure, the results will be un-scaled 
    # before reproting to user so that user can see results in riginal scale (and in scaled form as well).
    def _scaled_name(self, name):
        return name+self.scaled_term_suffix #self._SCALED_TERMS_SUFFIX
    
    def _unscaled_name(self, name):
        if name.endswith(self.scaled_term_suffix): # self._SCALED_TERMS_SUFFIX
            return name[:-len(self.scaled_term_suffix)] # self._SCALED_TERMS_SUFFIX
        else:
            return name
    
    # Computes term x_scaled for column x using expression x_scaled = 1 / (max(x) - min(x)) * (x - min(x).
    # Argument orig_feat_name is name for column x, argument scaled_feat_name is the name of scaled column 
    # x_scaled obtained from x using min_max scaler to range [0, 1] (which is the same as normalizin x),
    # orig_min stands for min(x) and orig_max stands for max(x). Note that 1 / (max(x) - min(x)) is a
    # rational constant, it is defined to smlp instance as a fraction (thus there is no loss of precision).
    def feature_scaler_to_term(self, orig_feat_name, scaled_feat_name, orig_min, orig_max, allow_solver=False):
        #print('feature_scaler_to_term', 'orig_min', orig_min, type(orig_min), 'orig_max', orig_max, type(orig_max), flush=True)
        operations = Solver if allow_solver else self
        if orig_min == orig_max:
            return operations.smlp_cnst(0) #smlp.Cnst(0) # same as returning smlp.Cnst(smlp.Q(0))
        else:
            return operations.smlp_mult(
                operations.smlp_cnst(operations.smlp_q(1) / operations.smlp_q(orig_max - orig_min)),
                (operations.smlp_var(orig_feat_name) - operations.smlp_cnst(orig_min)))
            ####return self.smlp_div(self.smlp_var(orig_feat_name) - self.smlp_cnst(orig_min), self.smlp_cnst(orig_max) - self.smlp_cnst(orig_min))
            ####return smlp.Cnst(smlp.Q(1) / smlp.Q(orig_max - orig_min)) * (smlp.Var(orig_feat_name) - smlp.Cnst(orig_min))

    # Computes dictionary with features as keys and scaler terms as values
    def feature_scaler_terms(self, data_bounds, feat_names, allow_solver=False):
        return dict([(self._scaled_name(feat), self.feature_scaler_to_term(feat, self._scaled_name(feat),
            data_bounds[feat]['min'], data_bounds[feat]['max'], allow_solver=allow_solver)) for feat in feat_names])

    # Computes term x from column x_scaled using expression x = x_scaled * (max_x - min_x) + x_min.
    # Argument orig_feat_name is name for column x, argument scaled_feat_name is the name of scaled column 
    # x_scaled obtained earlier from x using min_max scaler to range [0, 1] (same as normalization of x),
    # orig_min stands for min_x and orig_max stands for max_x, where min_x amd max_x there computed and 
    # stored diring scaling of x to x_scaled, and loaded for cmputed original, unscaled x.
    def feature_unscaler_to_term(self, orig_feat_name, scaled_feat_name, orig_min, orig_max): 
        ####unscaled_term = (smlp.Var(scaled_feat_name) * smlp.Cnst(orig_max - orig_min)) + smlp.Cnst(orig_min)
        unscaled_term = self.smlp_add(
            self.smlp_mult(self.smlp_var(scaled_feat_name), self.smlp_cnst(orig_max - orig_min)), 
            self.smlp_cnst(orig_min))
        #print('unscaled_term', unscaled_term)
        return unscaled_term
    
    # Compute dictionary with features as keys and unscaler terms as values.
    # This function actually is applied to responses (is called on resp_names as feat_names).
    def feature_unscaler_terms(self, data_bounds, feat_names): 
        return dict([(feat, self.feature_unscaler_to_term(feat, self._scaled_name(feat), 
            data_bounds[feat]['min'], data_bounds[feat]['max'])) for feat in feat_names])

    # unscale constant const converted to smlp.term2 with respect to max and min values of 
    # feat_name specified in data_bounds dictionary
    def unscale_constant_term(self, data_bounds:dict, feat_name:str, const):
        orig_max = data_bounds[feat_name]['max']
        orig_min = data_bounds[feat_name]['min']
        return self.smlp_add(
            self.smlp_mult(self.smlp_cnst(const), self.smlp_cnst(orig_max - orig_min)), 
            self.smlp_cnst(orig_min))
        #return (smlp.Cnst(const) * smlp.Cnst(orig_max - orig_min)) + smlp.Cnst(orig_min)


class ModelTerms(ScalerTerms):
    def __init__(self):
        self._scalerTermsInst = ScalerTerms()
        self._treeTermsInst = TreeTerms()
        self._polyTermsInst = PolyTerms()
        #self._smlpTermsInst = SmlpTerms
        self._nnKerasTermsInst = NNKerasTerms()
        
        #self._cache_terms = False
        
        self.report_file_prefix = None
        self.model_file_prefix = None
        self._smlp_terms_logger = None

        # control parameter to decide whether to add input and knob variable ranges as part
        # of solver domain declaration or to only add variable type (int, real) declaration.
        # This option is for experiemntation, as this choice can affect solver performance.
        self._declare_domain_interface_only = True
        
        # in order to use QF_LRA instead of QF_LIRA theory solver, we want to incode integer
        # variables as reals and add an integer grid constraint to make it range on integers.
        self._declare_integer_as_real_with_grid = False
        
        # for integer inputs, instead of declaring their range, disclare all their values as disjunction
        # say if 1 <= x <= 5, we generate constrint x == 1 | x == 2 | ... | x == 5 (and do not generate
        # constraints 1 <= x and x <= 5. Note this applies to (free) inputs, not knobs (control inputs).
        self._encode_input_range_as_disjunction = False
        
        self._SPEC_DOMAIN_RANGE_TAG = 'range'
        self._SPEC_DOMAIN_INTERVAL_TAG = 'interval'
        self._DEF_COMPRESS_RULES = True
        self._DEF_SIMPLIFY_TERMS = False
        self._DEF_TREE_ENCODING = 'nested' #'flat' #   
        self._DEF_NNET_ENCODING = 'nested' #'flat' # 
        #self._DEF_CACHE_TERMS = False
        self.model_term_params_dict = {
            'compress_rules': {'abbr':'compress_rules', 'default':str(self._DEF_COMPRESS_RULES), 'type':str_to_bool,
                'help':'Should rules that represent tree branches be compressed to eliminate redundant repeated splitting ' +
                'of ranges of model features after training tree based models, in order to build smaller model terms? ' +
                '[default {}]'.format(str(self._DEF_COMPRESS_RULES))},
            'simplify_terms': {'abbr':'simplify_terms', 'default':str(self._DEF_SIMPLIFY_TERMS), 'type':str_to_bool,
                'help':'Should terms be simplified using before building solver instance in model exploration modes? ' +
                '[default {}]'.format(str(self._DEF_SIMPLIFY_TERMS))},
            'tree_encoding': {'abbr':'tree_encoding', 'default':str(self._DEF_TREE_ENCODING), 'type':str,
                'help':'Method to encode tree model to solvers. Flat encoding cretes a formula from ' +
                'each branch of a tree, while nested encoding builds formula from branches using nested ' +
                'if-then-else (ite) expressions [default {}]'.format(str(self._DEF_TREE_ENCODING))},
            'nnet_encoding': {'abbr':'nnet_encoding', 'default':str(self._DEF_NNET_ENCODING), 'type':str,
                'help':'Method to encode Keras Neural Nets model to solvers. Flat encoding cretea a formula from ' +
                'each internal node of the NN, while nested encoding builds a monolithic term for each response ' +
                'representing the function for that response [default {}]'.format(str(self._DEF_NNET_ENCODING))},
            #'cache_terms': {'abbr':'cache_terms', 'default':str(self._DEF_CACHE_TERMS), 'type':str_to_bool,
            #    'help':'Should terms be cached along building terms and formulas in model exploration modes? ' +
            #    '[default {}]'.format(str(self._DEF_CACHE_TERMS))}
        }

        # self.parser = TextToPysmtParser()
        # self.parser.init_variables(symbols=[("x1", "real", True), ('x2', 'int', True), ('p1', 'real', True), ('p2', 'int', True),
        #                                    ('y1', 'real', False), ('y2', 'real', False)])
        #
        # self.verifier = MarabouVerifier(parser=self.parser)
        #
        # self._ENABLE_PYSMT = False
        # self._RETURN_PYSMT = False

        
    # set logger from a caller script
    def set_logger(self, logger):
        self._smlp_terms_logger = logger
        self._treeTermsInst.set_logger(logger)
        self._polyTermsInst.set_logger(logger)
        self._nnKerasTermsInst.set_logger(logger)
    
    # set tracer from a caller script
    # logs solver statistics in a trace log file
    def set_tracer(self, tracer, trace_runtime, trace_prec, trace_anonym):
        self._smlp_terms_tracer = tracer
        self._trace_runtime = trace_runtime
        self._trace_precision = trace_prec
        self._trace_anonymize = trace_anonym
    
    # model_file_prefix is a string used as prefix in all outut files of SMLP that are used to 
    # save a trained ML model and to re-run the model on new data (without need for re-training)
    def set_model_file_prefix(self, model_file_prefix):
        self.model_file_prefix = model_file_prefix

    # report_file_prefix is a string used as prefix in all report files of SMLP
    def set_report_file_prefix(self, report_file_prefix):
        self.report_file_prefix = report_file_prefix
    
    def set_spec_file(self, spec_file):
        self._specInst.set_spec_file(spec_file)
    
    def set_smlp_spec_inst(self, spec_inst):
        self._specInst = spec_inst
    
    def set_compress_rules(self, compress_rules:bool):
        self._compress_rules = compress_rules
        self._treeTermsInst.set_compress_rules(compress_rules)
    
    def set_simplify_terms(self, simplify_terms:bool):
        self._simplify_terms = simplify_terms
    
    def set_tree_encoding(self, tree_encoding:str):
        self._tree_encoding = tree_encoding
        self._treeTermsInst.set_tree_encoding(tree_encoding)
        
    def set_nnet_encoding(self, nnet_encoding:str):
        self._nnet_encoding = nnet_encoding
        self._nnKerasTermsInst.set_nnet_encoding(nnet_encoding)
    
    #def set_cache_terms(self, cache_terms:bool):
    #    self._cache_terms = cache_terms
    
    # file to dump tree model converted to SMLP term
    def smlp_model_term_file(self, resp:str, full:bool):
        assert self.model_file_prefix is not None
        filename_suffix = 'smlp_full_model_term.json' if full else 'smlp_model_term.json'
        if resp is None:
            return '_'.join([self.model_file_prefix, filename_suffix])
        else:
            return '_'.join([self.model_file_prefix, str(resp), filename_suffix])
    '''
    # file to dump tree model converted to SMLP term
    @property
    def smlp_full_model_term_file(self, resp:str=None):
        assert self.model_file_prefix is not None
        if resp is None:
            return self.model_file_prefix + '_smlp_full_model_term.json'
        else:
            return 
    '''
    # This function computes a dictionary with response names as keys and an smlp term corresponding to the 
    # model for that response as the value for that key. The response names used as keys are suffixed with 
    # suffix '_scaled' in case reponses were scaled prior to the training, and feature names that serve as 
    # variables (leaves) in the model terms are also suffixed with '_scaled' in case features were scaled 
    # prior to the model training; the reason for that is further elaboarted below. This function ignores
    # (that is, does not model) the scaling and/or unscaling constraints even if features and/or responses 
    # were scaled prior to training the model(s). These scailing / unscaling constraints for features and 
    # responses are handled in function _compute_model_terms_dict() which first computs only the "pure"   
    # model terms using this function (hence the "pure" in the name of this function) and then adds feature  
    # and response scaling/un-scaling constraints when it is relevant.
    #
    # The argument 'model' is an ML model, and can be a model trained for one response (out of one or more 
    # responses) or for all the responses in training data. (Parameter model_per_response controls whether 
    # one model is trained for all responses or individual models are trained for each response.) 
    # As said above, this function will return a dictionary of model terms with response names as keys and 
    # the respective model terms as the values, does not matter whether the model was trained for one response 
    # or multiple ones.  Also in the latter case, when building respective model terms per resposne, the
    # common sub-terms of the resulting model terms for different responses are shared thanks to smlp term 
    # and formula construction and storage mechanisms, and these common sub-terms are represented / stored
    # as one smlp (sub-)term. So generating an smlp term per response will not make the problem instance 
    # larger than it should be.
    #  
    # As mentioned above, while a model is trained with original feature and response names (even if 
    # features and/or responses were scaled prior to training), the model terms are built with feature names 
    # suffixed with '_scaled' in case features were scaled, and with response names suffixed with '_scaled' 
    # in case responses were scaled, prior to model training; these feature and response names are precomputed 
    # and passed to this function using arguments model_feat_names and model_resp_names. Thus if say features 
    # were not scaled prior to tarining, model_feat_names is identical to feat_names, and similarly for 
    # model_resp_names and resp_names. Function _compute_model_terms_dict(), when taking care of modelling 
    # scaling constraints, substutes the variables with suffix '_scaled' with the corresponding terms capturing \
    # the scaling constraints, so at the end the model terms computed by _compute_model_terms_dict() use only
    # the original feature and response names feat_names and resp_names as the variables, and scaling  
    # constraints are modeled as part of the final computed model term.
    # 
    # Only a subset of all model algorithms supported in training and prediction modes are currently
    # supported in _compute_pure_model_terms(). For each supported model algorithm, a dedicated function
    # computing a dictionary of model terms from the model / dictionary of mdoels is called. 
    def _compute_pure_model_terms(self, algo, model, model_feat_names, model_resp_names, feat_names, resp_names):
        assert not isinstance(model, dict)
        if algo == 'nn_keras': 
            model_term_dict = self._nnKerasTermsInst.nn_keras_model_to_term(model, model_feat_names, 
                model_resp_names, feat_names, resp_names) 
        elif algo == 'poly_sklearn':
            model_term_dict = self._polyTermsInst.poly_model_to_term(model_feat_names, model_resp_names, 
                model[0].coef_, model[1].powers_, False, None)
        elif algo in self._treeTermsInst.supported_algos:
            model_term_dict = self._treeTermsInst.tree_models_to_term(model, algo, model_feat_names, model_resp_names)
        else:
            raise Exception('Algo ' + str(algo) + ' is currently not suported in model exploration modes')
        #print('model_term_dict', model_term_dict)
        resp_name = resp_names[0] if len(resp_names) == 1 else None
        with open(self.smlp_model_term_file(resp_name, False), 'w') as f:
            json.dump(str(model_term_dict), f, indent='\t', cls=np_JSONEncoder)
        return model_term_dict
    
    
    # This function takes an ML model (the argument 'model) as well as features and responses scaling info
    # as inputs and for each response in the model generates a term that encodes the "pure" model constraints
    # as well as constraints relating to scaling of features and/or responses if they were scaled prior to
    # the model training. By "pure" model we mean a model trained with the original feature and response names
    # independently from whether the features and/or responses were scaled prior to the training. Term for a
    # pure model is built using function _compute_pure_model_terms() (see its description for more details on
    # how this is done), and the remaining parts in this function take care of generating terms for feature 
    # and/or response scaler expressions and substitute them inside the model terms which is built using
    # feature and response names suffixed with '_scaled' in case they were scaled prior to training. 
    # Description to function _compute_pure_model_terms() also gives some details on usage of feature and 
    # response names suffixed with '_scaled', which are generated in this function (variables model_feat_names
    # and model_resp_names) and passed to _compute_pure_model_terms()).
    def _compute_model_terms_dict(self, algo, model, feat_names, resp_names, data_bounds, data_scaler,
            scale_features, scale_responses):
        assert not isinstance(model, dict)
        # were features and / or responses scaled prior building the model?
        feat_were_scaled = scale_features and data_scaler != 'none'
        resp_were_scaled = scale_responses and data_scaler != 'none'
        #print('computing model terms dict for response ' + str(resp_names))
        #assert len(resp_names) == 1
        # compute model terms
        model_feat_names = [self._scaled_name(feat) for feat in feat_names] if feat_were_scaled else feat_names #._scalerTermsInst
        model_resp_names = [self._scaled_name(resp) for resp in resp_names] if resp_were_scaled else resp_names #._scalerTermsInst
        #print('adding model terms: model_feat_names', model_feat_names, 'model_resp_names', model_resp_names, flush=True)

        model_term_dict = self._compute_pure_model_terms(algo, model, model_feat_names, model_resp_names, 
            feat_names, resp_names); ###print('model_term_dict', model_term_dict)
        
        model_full_term_dict = model_term_dict;
        tree_flat_encoding = self._treeTermsInst.tree_encoding_flat(algo)
        tree_abc_encoding = self._treeTermsInst.tree_encoding_abc(algo)
        nn_keras_flat_encoding = self._nnKerasTermsInst.nnkeras_encoding_flat(algo)
        
        # compute features scaling term (skipped when it is identity);
        # substitute them instead of scaled feature variables in the model
        # terms (where the latter variables are inputs to the model)
        if feat_were_scaled:
            #print('adding feature scaler terms', data_bounds, feat_names, flush=True)
            #scaled_feat_names = [self._scalerTermsInst._scaled_name(feat)for feat in feat_names]
            feature_scaler_terms_dict = self.feature_scaler_terms(data_bounds, feat_names) #._scalerTermsInst
            #print('feature_scaler_terms_dict', feature_scaler_terms_dict, flush=True)

            for resp_name, model_term in model_term_dict.items():
                for feat_name, feat_term in feature_scaler_terms_dict.items():
                    #print('feat_name', feat_name, 'feat_term', feat_term, flush=True)
                    if tree_flat_encoding or nn_keras_flat_encoding: 
                        model_term = [self.smlp_cnst_fold(form, {feat_name: feat_term}) for form in model_term]
                    else:
                        model_term = self.smlp_cnst_fold(model_term, {feat_name: feat_term})
                        # model_term = Solver.substitute(var=model_term, substitutions={feat_name: feat_term}) #self.smlp_subst
                #print('model term after', model_term, flush=True)
                model_term_dict[resp_name] = model_term
            #print('model_term_dict with unscaled features', model_term_dict, flush=True)
            model_full_term_dict = model_term_dict
        ###print('\nmodel_full_term_dict after feature unscaling\n', model_full_term_dict)
        
        # compute responses in original scale from scaled responses that are
        # the outputs of the modes, compose models with unscaled responses
        
        if resp_were_scaled and not tree_flat_encoding and not nn_keras_flat_encoding and not tree_abc_encoding:
            responses_unscaler_terms_dict = self.feature_unscaler_terms(data_bounds, resp_names)           
            # substitute scaled response variables with scaled response terms (the model outputs)
            # in original response terms within responses_unscaler_terms_dict
            for resp_name, resp_term in responses_unscaler_terms_dict.items():
                #print('resp_name', resp_name, resp_term, flush=True)
                responses_unscaler_terms_dict[resp_name] = self.smlp_cnst_fold(resp_term, #self.smlp_subst 
                    {self._scaled_name(resp_name): model_term_dict[self._scaled_name(resp_name)]})
            #print('responses_unscaler_terms_dict full model', responses_unscaler_terms_dict, flush=True)
            model_full_term_dict = responses_unscaler_terms_dict
        
        if resp_were_scaled and tree_abc_encoding:
            responses_unscaler_terms_dict = self.feature_unscaler_terms(data_bounds, resp_names)           
            # substitute scaled response variables with scaled response terms (the model outputs)
            # in original response terms within responses_unscaler_terms_dict
            for resp_name, resp_term in responses_unscaler_terms_dict.items():
                #print('resp_name', resp_name, resp_term, flush=True)
                responses_unscaler_terms_dict[resp_name] = self.smlp_cnst_fold(resp_term, #self.smlp_subst 
                    {self._scaled_name(resp_name): model_term_dict[self._scaled_name(resp_name)]})
                del model_full_term_dict[self._scalerTermsInst._scaled_name(resp_name)]
            model_full_term_dict = model_full_term_dict | responses_unscaler_terms_dict    
            #print('responses_unscaler_terms_dict full model', responses_unscaler_terms_dict, flush=True)
        
        if resp_were_scaled and tree_flat_encoding:
            responses_scaler_terms_dict = self.feature_scaler_terms(data_bounds, resp_names)
            #print('responses_scaler_terms_dict', responses_scaler_terms_dict)
            tree_counts = self._treeTermsInst.get_tree_model_estimator_count(algo, model)
            resp_names_numbered_trees = []
            data_bounds_numbered_trees = {}
            for j, resp in enumerate(resp_names):
                tree_count = tree_counts[j] if isinstance(model, dict) else tree_counts[0]
                for i in range(tree_count):
                    resp_unscaled = self._scalerTermsInst._unscaled_name(resp)
                    resp_names_numbered_trees.append(self._treeTermsInst._tree_resp_id(i, resp))
                    data_bounds_numbered_trees[self._treeTermsInst._tree_resp_id(i, resp)] = data_bounds[resp_unscaled]
            #print('resp_names_numbered_trees', resp_names_numbered_trees); print('data_bounds_numbered_trees', data_bounds_numbered_trees) ; 
            responses_scaler_terms_dict_numbered_trees = self.feature_scaler_terms(data_bounds_numbered_trees, resp_names_numbered_trees)
            #print('responses_scaler_terms_dict_numbered_trees', responses_scaler_terms_dict_numbered_trees)
            ###print('model_full_term_dict befor', model_full_term_dict)
            assert len(model_full_term_dict) == 1
            key = list(model_full_term_dict.keys())[0]
            new_key = self._scalerTermsInst._unscaled_name(key); #print('key', key, 'new_key', new_key)
            model_full_term_dict_new = {}
            model_full_term_dict_new[new_key] = [self.smlp_cnst_fold(rule_formula, responses_scaler_terms_dict | responses_scaler_terms_dict_numbered_trees)
                for rule_formula in model_full_term_dict[key]]
            model_full_term_dict = model_full_term_dict_new
        
        if resp_were_scaled and nn_keras_flat_encoding:
            #responses_unscaler_terms_dict = self.feature_unscaler_terms(data_bounds, resp_names); print('responses_unscaler_terms_dict', responses_unscaler_terms_dict)
            responses_scaler_terms_dict = self.feature_scaler_terms(data_bounds, resp_names);  #print('responses_scaler_terms_dict', responses_scaler_terms_dict)
            model_full_term_dict_new = {}
            for model_name, model_term in model_full_term_dict.items():
                for j, resp in enumerate(resp_names):
                    resp_unscaled = self._scalerTermsInst._unscaled_name(resp); #print('resp', resp, 'resp_unscaled', resp_unscaled)
                    model_full_term_dict_new[model_name] = [self.smlp_cnst_fold(formula, responses_scaler_terms_dict) for formula in model_term]    
            model_full_term_dict = model_full_term_dict_new
        ###print('\nmodel_full_term_dict after response unscaling\n', model_full_term_dict)
        #print('model_full_term_dict after unscaling responses', model_full_term_dict, flush=True)
        resp_name = resp_names[0] if len(resp_names) == 1 else None
        with open(self.smlp_model_term_file(resp_name, True), 'w') as f:
            json.dump(str(model_full_term_dict), f, indent='\t', cls=np_JSONEncoder)
        return model_full_term_dict

    # Computes a dictionary with response names as keys and an smlp term corresponding to the model for that
    # response as the value for that key. Argument 'model_or_model_dict' is an ML model if one model was trained
    # for all the responses in training data, or is a dictionary of models if a separate model was trained for
    # each response (parameter model_per_response controls whether one model is trained for all responses or
    # individual models are trained for each response). This function simply iterates over the ML models
    # within model_or_model_dict and for each response calls _compute_model_terms_dict() to generate a term 
    # that emcodes the ML model as well as the scaling / unscaling constraints in cases features and / or 
    # reponses have been scaled prior to training.
    def compute_models_terms_dict(self, algo, model_or_model_dict, model_features_dict, feat_names, resp_names, 
            data_bounds, data_scaler,scale_features, scale_responses):
        #print('model_features_dict', model_features_dict); print('feat_names', feat_names, 'resp_names', resp_names, flush=True)
        assert lists_union_order_preserving_without_duplicates(list(model_features_dict.values())) == feat_names
        #print('model_or_model_dict', model_or_model_dict)
        if isinstance(model_or_model_dict, dict):
            models_full_terms_dict = {}
            for i, resp_name in enumerate(model_or_model_dict.keys()):
                curr_feat_names = model_features_dict[resp_name]
                curr_model_full_term_dict = self._compute_model_terms_dict(algo, model_or_model_dict[resp_name], 
                    feat_names, [resp_name], data_bounds, data_scaler, scale_features, scale_responses)
                #print('join 1', models_full_terms_dict, '----2 -', curr_model_full_term_dict)
                models_full_terms_dict = models_full_terms_dict | curr_model_full_term_dict
        else:
            models_full_terms_dict = self._compute_model_terms_dict(algo, model_or_model_dict, 
                feat_names, resp_names, data_bounds, data_scaler, scale_features, scale_responses)
        ###print('\ncompute_models_terms_dict: models_full_terms_dict\n', models_full_terms_dict); 
        return models_full_terms_dict
    
    # This function computes orig_objv_terms_dict with names of objectives as keys and smlp terms
    # for objectives' expressions (spcified by used through command line or spec file) as the values; the  
    # inputs of objectives' expressions can only be feature and response names as declared in the domain. 
    # If scale_objv is true, then the objectives are min_max scaled to [0,1] and the correponding 
    # terms for scaled objectives in terms of original (unscaled) objectives are computed, and they are
    # returned as values in scaled objectives dictionary scaled_objv_terms_dict (which has names
    # of scaled objectives as the keys; these names as default have the form 'scaled_'+objv_name).
    # Finally, objv_terms_dict is computed which is the same as orig_objv_terms_dict if
    # scale_objv is False, and otherwise is a dictionary with scaled objectives' names as keys and
    # scaled objectives terms built only from smlp terms for original responses and features in the domain.
    # Dict objv_terms_dict is used in solver instance, while orig_objv_terms_dict and
    # scaled_objv_terms_dict are used to recover values of objectives and scaled objectives,
    # repectively, from sat assignments in counter examples.
    # TODO !!!: it might make sense to create a SmlpObjectives class and move this function there
    # maybe other functions like get_objectives() 
    def compute_objectives_terms(self, objv_names, objv_exprs, objv_bounds, scale_objv):
        #print('objv_exprs', objv_exprs)
        if objv_exprs is None:
            return None, None, None, None
        orig_objv_terms_dict = dict([(objv_name, Solver.parse_ast(parser=self.ast_expr_to_term, expression=objv_expr)) \
            for objv_name, objv_expr in zip(objv_names, objv_exprs)]) #self._smlpTermsInst.
        #print('orig_objv_terms_dict', orig_objv_terms_dict)

        if scale_objv:
            # allow_pysmt = isinstance(next(iter(orig_objv_terms_dict), FNode)

            scaled_objv_terms_dict = self.feature_scaler_terms(objv_bounds, objv_names, allow_solver=True)  # ._scalerTermsInst

            #print('scaled_objv_terms_dict', scaled_objv_terms_dict)
            objv_terms_dict = {}
            for i, (k, v) in enumerate(scaled_objv_terms_dict.items()):
                #print('k', k, 'v', v, type(v)); 
                x = list(orig_objv_terms_dict.keys())[i]; 
                #print('x', x); print('arg', orig_objv_terms_dict[x])

                objv_terms_dict[k] = Solver.substitute(var=v, substitutions={x: orig_objv_terms_dict[x]})
                # objv_terms_dict[k] = self.smlp_cnst_fold(v, {x: orig_objv_terms_dict[x]})
            #objv_terms_dict = scaled_objv_terms_dict
        else:
            objv_terms_dict = orig_objv_terms_dict
            scaled_objv_terms_dict = None
        
        if scaled_objv_terms_dict is not None:
            assert list(scaled_objv_terms_dict.keys()) == [self._scaled_name(objv_name) #._scalerTermsInst
                for objv_name in objv_names]
        #print('objv_terms_dict', objv_terms_dict)
        return objv_terms_dict, orig_objv_terms_dict, scaled_objv_terms_dict

    def pysmt_compute_objectives_terms(self, objv_names, objv_exprs, objv_bounds, scale_objv):
        # print('objv_exprs', objv_exprs)
        if objv_exprs is None:
            return None, None, None, None

        pysmt_objv_terms_dict = dict([(objv_name, self.parser.parse(objv_expr)) \
                                      for objv_name, objv_expr in zip(objv_names, objv_exprs)])

        if scale_objv:
            scaled_objv_terms_dict = self.feature_scaler_terms(objv_bounds, objv_names,
                                                                   self.parser)  # ._scalerTermsInst

            # print('scaled_objv_terms_dict', scaled_objv_terms_dict)
            objv_terms_dict = {}
            for i, (k, v) in enumerate(scaled_objv_terms_dict.items()):
                # print('k', k, 'v', v, type(v));
                x = list(pysmt_objv_terms_dict.keys())[i];
                # print('x', x); print('arg', orig_objv_terms_dict[x])
                # if self._ENABLE_PYSMT:
                substitution = {self.parser.get_symbol(x): pysmt_objv_terms_dict[x]}
                # Apply the substitution
                objv_terms_dict[k] = self.parser.simplify(v.substitute(substitution))
                # else:
            # objv_terms_dict = scaled_objv_terms_dict
        else:
            objv_terms_dict = pysmt_objv_terms_dict
            scaled_objv_terms_dict = None

        if scaled_objv_terms_dict is not None:
            assert list(scaled_objv_terms_dict.keys()) == [self._scaled_name(objv_name)  # ._scalerTermsInst
                                                           for objv_name in objv_names]
        # print('objv_terms_dict', objv_terms_dict)
        return objv_terms_dict, pysmt_objv_terms_dict, scaled_objv_terms_dict

    
    # Compute stability region theta; used also in generating lemmas during search for a stable solution. 
    # cex is assignement of values to knobs. Even if cex contains assignements to inputs, such assignements
    # are ignored as only variables which occur as keys in radii_dict are used for building theta.
    def compute_stability_formula_theta(self, cex, delta_dict:dict, radii_dict, universal=True): 
        #print('generate stability constraint theta')
        if delta_dict is not None:
            delta_abs = delta_dict['delta_abs']
            delta_rel = delta_dict['delta_rel']
            if delta_abs is not None:
                assert delta_abs >= 0 
            if delta_rel is not None:
                assert delta_rel >= 0
        else:
            delta_rel = delta_abs = None

        # theta_form = pysmt.shortcuts.TRUE() if self._ENABLE_PYSMT else self.smlp_true
        theta_form = Solver._instance.smlp_true

        #print('radii_dict', radii_dict)
        radii_dict_local = radii_dict.copy() 
        knobs = radii_dict_local.keys(); #print('knobs', knobs); print('cex', cex); print('delta', delta_dict)
        
        # use inputs in theta computation, by setting radii to 0, and use delta if specified (not None)
        if not universal and delta_rel is not None:
            for cex_var in cex.keys():
                if cex_var not in knobs:
                    radii_dict_local[cex_var] = {'rad-abs':0, 'rad-rel': None} # delta
        
        for var,radii in radii_dict_local.items():
            var_term = Solver.smlp_var(var)
            # either rad-abs or rad-rel must be None -- for each var wr declare only one of these
            if radii['rad-abs'] is not None:
                rad = radii['rad-abs']; #print('rad', rad); 
                if delta_rel is not None: # we are generating a lemma
                    rad = rad * (1 + delta_rel) + delta_abs 

                # if self._ENABLE_PYSMT:
                #     rad_term = float(rad)
                # else:
                #     rad_term = self.smlp_cnst(rad)
                rad_term = Solver.get_rad_term(rad=rad)

            elif radii['rad-rel'] is not None:
                rad = radii['rad-rel']; #print('rad', rad)
                if delta_rel is not None: # we are generating a lemma
                    rad = rad * (1 + delta_rel) + delta_abs

                # TODO !!!  issue a warning when candidates become closer and closer
                # TODO !!!!!!! warning when distance between previous and current candidate
                # TODO !!!!!! warning when FINAL rad + delta is 0, as part of sanity checking options
                # when rad and delta are both 0, then exclude at least this candidate  
                # global control on warning messages
                # abs(!delta_dict ? e : nm); !delta_dict means the argument cex is sat-model for candidate, we use constant from  
                # the model; delta_dict means we want lemma to exclude region around cex to candidate, we want lemma to restrict 
                # the next candidate; the circle to rule out from search is around cex to counter-example, but the radius is 
                # calculated based on candidate values, not the values in the counter-example to candidate.
                #
                # Condition "delta_dict is None" (= !delta_dict) means the argument cex is a sat-model defining a candidate, 
                # and in this case we use constants from the cex as the factors to compute absolute radius from relative radius, 
                # for each cex variable. Condition "delata is not None" means the argument cex is a counter-example to candidate, 
                # and we want a lemma to exclude a circle-shaped region around cex to candidate, while we want the radious of 
                # this circle to be computed based on the values in the candidate and not values in the counter-example to the 
                # candidate; this is a matter of definition of relative radius, and seems cleaner than computing actual radius 
                # from relative radius based on variable values in the counter-exaples to candidate rather than variable values 
                # in the candidate itself.

                # if self._ENABLE_PYSMT:
                #     rad_term = float(rad)
                # else:
                #     rad_term = self.smlp_cnst(rad)
                #     if delta_rel is not None: # radius for a lemma -- cex holds values of candidate counter-example
                #         rad_term = rad_term * abs(var_term)
                #     else: # radius for excluding a candidate -- cex holds values of the candidate
                #         rad_term = rad_term * abs(cex[var])

                rad_term = Solver.generate_rad_term(rad=rad, delta_rel=delta_rel, var_term=var_term,candidate=cex[var])


            elif delta_dict is not None:
                raise exception('When delta dictionary is provided, either absolute or relative or delta must be specified')
            # if self._ENABLE_PYSMT:
            #     value = float(cex[var])
            #     PYSMT_var = self.parser.get_symbol(var)
            #     type = pysmt.shortcuts.Int if str(PYSMT_var.get_type()) == "Int" else pysmtReal
            #     calc_type = int if str(PYSMT_var.get_type()) == "Int" else float
            #     lower = calc_type(value - rad_term)
            #     lower = type(lower)
            #     upper = calc_type(value + rad_term)
            #     upper = type(upper)
            #     theta_form = self.parser.and_(theta_form, PYSMT_var >= lower, PYSMT_var <= upper)
            #
            # else:
            #     theta_form = self.smlp_and(theta_form, ((abs(var_term - cex[var])) <= rad_term))

            theta_form = Solver.create_theta_form(theta_form=theta_form, witness=cex[var], var=var, var_term=var_term, rad_term=rad_term)

        #print('theta_form', theta_form)
        return theta_form

    # Creates eta constraints on control parameters (knobs) from the spec.
    # Covers grid as well as range/interval constraints.
    def compute_grid_range_formulae_eta(self):
        #print('generate eta constraint')
        eta_grid_form = Solver._instance.smlp_true
        eta_grids_dict = self._specInst.get_spec_eta_grids_dict; #print('eta_grids_dict', eta_grids_dict)
        for var,grid in eta_grids_dict.items():
            eta_grid_disj = Solver._instance.smlp_false
            var_term = Solver.smlp_var(var)
            for gv in grid: # iterate over grid values
                if eta_grid_disj == Solver._instance.smlp_false:
                    eta_grid_disj = Solver.smlp_eq(var_term, Solver.smlp_cnst(gv))
                else:
                    eta_grid_disj = Solver.smlp_or(eta_grid_disj, Solver.smlp_eq(var_term, Solver.smlp_cnst(gv)))
            if eta_grid_form == Solver._instance.smlp_true:
                eta_grid_form = eta_grid_disj
            else:
                eta_grid_form = Solver.smlp_and(eta_grid_form, eta_grid_disj)
        #print('eta_grid_form', eta_grid_form); 
        return eta_grid_form

    def pysmt_compute_grid_range_formulae_eta(self):
        # print('generate eta constraint')
        eta_grid_form = pysmt.shortcuts.TRUE()
        eta_grids_dict = self._specInst.get_spec_eta_grids_dict;  # print('eta_grids_dict', eta_grids_dict)
        for var, grid in eta_grids_dict.items():
            # self.verifier.add_bounds(var, grid=grid)
            eta_grid_disj = pysmt.shortcuts.FALSE()
            var_term = self.parser.get_symbol(var)
            symbol_type = var_term.get_type()
            for gv in grid:  # iterate over grid values
                if eta_grid_disj == pysmt.shortcuts.FALSE():
                    eta_grid_disj = self.parser.eq_(var_term, self.parser.cast_number(symbol_type, gv))
                else:
                    eta_grid_disj = self.parser.or_(eta_grid_disj,
                                                    self.parser.eq_(var_term, self.parser.cast_number(symbol_type, gv)))
            if eta_grid_form == pysmt.shortcuts.TRUE():
                eta_grid_form = eta_grid_disj
            else:
                eta_grid_form = self.parser.and_(eta_grid_form, eta_grid_disj)
        # print('eta_grid_form', eta_grid_form);
        return eta_grid_form


    # Compute formulae alpha, beta, eta from respective expression string.
    def compute_input_ranges_formula_alpha(self, model_inputs):
        alpha_form = self.smlp_true
        alpha_dict = self._specInst.get_spec_alpha_bounds_dict; #print('alpha_dict', alpha_dict)
        for v,b in alpha_dict.items():
            if v not in model_inputs:
                continue
            mn = b['min']
            mx = b['max']
            #print('mn', mn, 'mx', mx)
            if mn is not None and mx is not None:
                if self._declare_domain_interface_only:
                    if self._encode_input_range_as_disjunction:
                        rng = self.smlp_or_multi([self.smlp_eq(self.smlp_var(v), self.smlp_cnst(i)) for i in range(mn, mx-1)])
                    else:
                        rng = self.smlp_and(self.smlp_var(v) >= self.smlp_cnst(mn), self.smlp_var(v) <= self.smlp_cnst(mx))
                    alpha_form = self.smlp_and(alpha_form, rng)
            elif mn is not None:
                rng = self.smlp_var(v) >= self.smlp_cnst(mn)
                alpha_form = self.smlp_and(alpha_form, rng)
            elif mx is not None:
                rng = self.smlp_var(v) <= self.smlp_cnst(mx)
                alpha_form = self.smlp_and(alpha_form, rng)
            else:
                assert False
        return alpha_form
    
    def compute_input_ranges_formula_alpha_eta(self, alpha_vs_eta, model_inputs, specs=None):
        #  self.ENABLE_PYSMT
        # alpha_or_eta_form = self.smlp_true
        # smt_form = pysmt.shortcuts.TRUE()

        alpha_or_eta_form = Solver._instance.smlp_true

        if alpha_vs_eta == 'alpha':
            alpha_or_eta_ranges_dict = self._specInst.get_spec_alpha_bounds_dict
        elif alpha_vs_eta == 'eta':
            alpha_or_eta_ranges_dict = self._specInst.get_spec_eta_bounds_dict
        else:
            raise Exception('Unsupported value ' + str(alpha_vs_eta) + \
                ' of argument alpha_vs_eta in function compute_input_ranges_formula_alpha_eta')
        #print(alpha_vs_eta, 'alpha_or_eta_ranges_dict', alpha_or_eta_ranges_dict)
        for v,b in alpha_or_eta_ranges_dict.items():
            if v not in model_inputs:
                continue
            mn = b['min']
            mx = b['max']
            #print('mn', mn, 'mx', mx)
            if mn is not None and mx is not None:
                if self._declare_domain_interface_only:
                    # if self._ENABLE_PYSMT:
                    #     symbol_v = self.parser.get_symbol(v)
                    #     form = self.parser.and_(symbol_v >= mn, symbol_v <= mx)
                    #     smt_form = self.parser.and_(smt_form, form)
                    #
                    #
                    # if self._encode_input_range_as_disjunction and alpha_vs_eta == 'alpha' and v in self._specInst.get_spec_inputs:
                    #     rng = self.smlp_or_multi([self.smlp_eq(self.smlp_var(v), self.smlp_cnst(i)) for i in range(mn, mx+1)])
                    # else:
                    #     rng = self.smlp_and(self.smlp_var(v) >= self.smlp_cnst(mn), self.smlp_var(v) <= self.smlp_cnst(mx))
                    # alpha_or_eta_form = self.smlp_and(alpha_or_eta_form, rng)

                    alpha_or_eta_form = Solver.create_alpha_or_eta_form(
                                                    alpha_or_eta_form=alpha_or_eta_form,
                                                    v=v,
                                                    mn=mn,
                                                    mx=mx,
                                                    is_alpha=alpha_vs_eta == 'alpha',
                                                    is_in_spec=v in self._specInst.get_spec_inputs,
                                                    is_disjunction=self._encode_input_range_as_disjunction
                                                )
            elif mn is not None:
                rng = Solver.smlp_var(v) >= Solver.smlp_cnst(mn)
                alpha_or_eta_form = Solver.smlp_and(alpha_or_eta_form, rng)
            elif mx is not None:
                rng = Solver.smlp_var(v) <= Solver.smlp_cnst(mx)
                alpha_or_eta_form = Solver.smlp_and(alpha_or_eta_form, rng)
            else:
                assert False

        return alpha_or_eta_form
    
    # alph_expr is alpha constraint specified in command line. If it is not None 
    # it overrides alpha constraint defined in spec file through feild "alpha".
    # Otherwise we get definition of alpha if it is specified in spec, and otherwise
    # global alha is None and global alpha constraint formula is smlp.true
    # This function computes alpha constraints originated from spec input variable 
    # "bounds" escription using compute_input_ranges_formula_alpha and combines
    # with global alpha constraint (retunrns the conjunction).
    def compute_global_alpha_formula(self, alph_expr, model_inputs):
        #alph_form = self.compute_input_ranges_formula_alpha(model_inputs) 
        #alph_form = self.smlp_true
        if alph_expr is None:
            alph_expr = self._specInst.get_spec_alpha_global_expr
        if alph_expr is None:
            return Solver._instance.smlp_true
        else:
            alph_expr_vars = get_expression_variables(alph_expr)
            dont_care_vars = list_subtraction_set(alph_expr_vars, model_inputs)
            if len(dont_care_vars) > 0:
                raise Exception('Variables ' + str(dont_care_vars) + 
                    ' in input constraints (alpha) are not part of the model')

            alph_glob = Solver.parse_ast(parser=self.ast_expr_to_term, expression=alph_expr)
            # if self._ENABLE_PYSMT:
            #     if self._RETURN_PYSMT:
            #         return self.parser.parse(alph_expr)
            #     else:
            #         print(self.parser.parse(alph_expr))

            return alph_glob #self._smlpTermsInst.smlp_and(alph_form, alph_glob)
    
    # The argument model_inps_outps is the union of model input and output varaiables.
    # We want to make sure that the global beta constraint beta_expr contains only variables 
    # in model_inps_outps, so that the (global) beta constraint on the model is well defined.
    # Besides the above sanity check, this function simply converts beta constraint expression
    # into smlp formula. Reminder: input variables that occur in globas alpha, beta and eta
    # constrints are added to variables that shoud be kept as model inputs during model training,
    # and are not dropped during data processing (see function SmlpData._prepare_data_for_modeling).
    def compute_beta_formula(self, beta_expr, model_inps_outps):
        if beta_expr is None:
            return Solver._instance.smlp_true
        else:
            beta_expr_vars = get_expression_variables(beta_expr)
            dont_care_vars = list_subtraction_set(beta_expr_vars, model_inps_outps)
            if len(dont_care_vars) > 0:
                raise Exception('Variables ' + str(dont_care_vars) + 
                    ' in optimization constraints (beta) are not part of the model')
            return Solver.parse_ast(parser=self.ast_expr_to_term, expression=beta_expr)
    
    def compute_eta_formula(self, eta_expr, model_inputs):
        if eta_expr is None:
            return Solver._instance.smlp_true
        else:
            # eta_expr can only contain knobs (control inputs), not free inputs or outputs (responses)
            eta_expr_vars = get_expression_variables(eta_expr)
            dont_care_vars = list_subtraction_set(eta_expr_vars, model_inputs)
            if len(dont_care_vars) > 0:
                raise Exception('Variables ' + str(dont_care_vars) + 
                    ' in knob constraints (eta) are not part of the model')
            # if self._ENABLE_PYSMT:
            #     if self._RETURN_PYSMT:
            #         return self.parser.parse(eta_expr)
            #     else:
            #         print(self.parser.parse(eta_expr))

            return Solver.parse_ast(parser=self.ast_expr_to_term, expression=eta_expr)

    def var_domain(self, var, spec_domain_dict):
        interval = spec_domain_dict[var][self._SPEC_DOMAIN_INTERVAL_TAG]; #self._specInst.get_spec_interval_tag
        if interval is None:
            interval_has_none = True
        elif interval[0] is None or interval[1] is None:
            interval_has_none = True
        else:
            interval_has_none = False
        if spec_domain_dict[var][self._SPEC_DOMAIN_RANGE_TAG] == self._specInst.get_spec_integer_tag: # self._specInst.get_spec_range_tag
            if self._declare_integer_as_real_with_grid and not interval_has_none:
                var_component = smlp.component(self.smlp_real, grid=list(range(interval[0], interval[1]+1)))
                assert False
            if self._declare_domain_interface_only or interval_has_none:
                var_component = smlp.component(self.smlp_integer)
            else:
                var_component = smlp.component(self.smlp_integer, 
                    interval=spec_domain_dict[var][self._SPEC_DOMAIN_INTERVAL_TAG]) #self._specInst.get_spec_interval_tag
        elif spec_domain_dict[var][self._SPEC_DOMAIN_RANGE_TAG] == self._specInst.get_spec_real_tag: #self._specInst.get_spec_range_tag
            if self._declare_domain_interface_only or interval_has_none:
                var_component = smlp.component(self.smlp_real)
            else:
                var_component = smlp.component(self.smlp_real, 
                    interval=spec_domain_dict[var][self._SPEC_DOMAIN_INTERVAL_TAG]) #self._specInst.get_spec_interval_tag
        return var_component
    
    # this function builds terms and formulas for constraints, system description and the models
    def create_model_exploration_base_components(self, syst_expr_dict:dict, algo, model, model_features_dict:dict, feat_names:list, resp_names:list, 
            alph_expr:str, beta_expr:str, eta_expr:str, data_scaler, scale_feat, scale_resp, 
            float_approx=True, float_precision=64, data_bounds_json_path=None):
        self._smlp_terms_logger.info('Creating model exploration base components: Start')
        #print('data_bounds_json_path', data_bounds_json_path)
        self._smlp_terms_logger.info('Parsing the SPEC: Start')
        if data_bounds_json_path is not None:
            with open(data_bounds_json_path, 'r') as f:
                data_bounds = json.load(f, parse_float=Fraction)
        else:
            raise Exception('Data bounds file cannot be loaded')
        self._smlp_terms_logger.info('Parsing the SPEC: End') 

        # get variable domains dictionary; certain sanity checks are performrd within this function.
        spec_domain_dict = self._specInst.get_spec_domain_dict; #print('spec_domain_dict', spec_domain_dict)

        # self.verifier.initialize(variable_ranges=spec_domain_dict)



        # contraints on features used as control variables and on the responses
        alph_ranges = self.compute_input_ranges_formula_alpha_eta('alpha', feat_names,
                                                                  spec_domain_dict);  # print('alph_ranges')
        alph_global = self.compute_global_alpha_formula(alph_expr, feat_names);  # print('alph_global')
        alpha = Solver.smlp_and(alph_ranges, alph_global)

        beta = self.compute_beta_formula(beta_expr, feat_names + resp_names);  # print('beta')
        eta_ranges = self.compute_input_ranges_formula_alpha_eta('eta', feat_names,
                                                                 spec_domain_dict);  # print('eta_ranges')
        eta_grids = self.compute_grid_range_formulae_eta()
        eta_global = self.compute_eta_formula(eta_expr, feat_names);  # print('eta_global', eta_global)

        eta = Solver.smlp_and_multi([eta_ranges, eta_grids, eta_global])
        
        self._smlp_terms_logger.info('Alpha global   constraints: ' + str(alph_global))
        self._smlp_terms_logger.info('Alpha ranges   constraints: ' + str(alph_ranges))
        self._smlp_terms_logger.info('Alpha combined constraints: ' + str(alpha))
        self._smlp_terms_logger.info('Beta  global   constraints: ' + str(beta))
        self._smlp_terms_logger.info('Eta   ranges   constraints: ' + str(eta_ranges))
        self._smlp_terms_logger.info('Eta   grid     constraints: ' + str(eta_grids))
        self._smlp_terms_logger.info('Eta   global   constraints: ' + str(eta_global))
        self._smlp_terms_logger.info('Eta   combined constraints: ' + str(eta))
        self._smlp_terms_logger.info('Creating model exploration base components: End')

        # Create solver domain from the dictionary of varibale types, range and grid specificaton.
        # First we create solver domain that includes declarations of inputs and knobs only, 
        # in order to check consistency of alpha and eta constraints (without model constraints). 
        # Then we create solver domain that includes declarations od inputs, knobs and outputs,
        # and check consistency of alapha, eta and together with constraints that define the model.
        domain_dict = {}
        #print('model_features_dict', model_features_dict, 'feat_names', feat_names)
        
        # define domain from inputs and knobs only and check alpha and eta constraints are consistent
        for var in feat_names:
            domain_dict[var] = self.var_domain(var, spec_domain_dict)
        domain_features = smlp.domain(domain_dict)
        interface_consistent = self.check_alpha_eta_consistency(domain_features, None, alpha, eta, 'ALL')
        if not interface_consistent:
            return None, None, None, eta, alpha, beta, False, False
        #print('interface_consistent', interface_consistent)
        
        # now define solver donain that includes input, knob and output declarations from spec file.
        for var in resp_names:
            domain_dict[var] = self.var_domain(var, spec_domain_dict)
        
        # when we use flat encoding for tree models, we define tree_i_resp variables that represent
        # responses resp computed by the i-th tree, and we need to declare them within domain
        if self._treeTermsInst.tree_encoding_flat(algo):
            tree_counts = self._treeTermsInst.get_tree_model_estimator_count(algo, model)
            assert tree_counts is not None 
            #print('resp_names', resp_names, 'tree_counts', tree_counts)
            for j, resp in enumerate(resp_names):
                tree_count = tree_counts[j] if isinstance(model, dict) else tree_counts[0]
                for i in range(tree_count):
                    tree_resp_name = self._treeTermsInst._tree_resp_id(i, resp)
                    #print('domain', tree_resp_name)
                    domain_dict[tree_resp_name] = self.var_domain(resp, spec_domain_dict)
            
        if self._nnKerasTermsInst.nnkeras_encoding_flat(algo):
            # function to declare NN Keras internal nodes (not inputs and not outputs) as part of
            # solver domain (the interface variables -- inputs, knobs, outputs/resonses) are declared
            # as part of domain earlier, and this (for now, for connection to SMT solvers) is 
            # independent from which ML model and what encoding to solvers is used).
            # The argument resp_name is used in function _nn_keras_node_name() which generates names
            # for internal nodes, and can be the name of the response which is unique output of the NN
            # model or None in case we do not want to use response names as part of NN internal node name
            # (for example, when the model has multiople responses). The argument resp_names is used to
            # determaine whether a current layer is an output layer using function nn_keras_layer_is_output()
            # (for now we couldn't see a reliable way to determine whether a layer is output layer that 
            # would work well both with sequential and functional APIs and wouldn't use response_names).
            def declare_iternal_node_vars(model, resp_name, resp_names):
                #print('resp_name', resp_name)
                for l, layer in enumerate(model.layers):
                    is_input_layer = self._nnKerasTermsInst.nn_keras_layer_is_input(model, layer)
                    is_output_layer = self._nnKerasTermsInst.nn_keras_layer_is_output(model, l, resp_names)
                    if is_input_layer or is_output_layer:
                        # we do not create internal variables layer_i_node_j for model inouts and responses
                        #print('layer', l, 'is input/output')
                        continue
                    else:
                        curr_layer_nodes_count = getattr(layer, 'units', None); #print('curr_layer_nodes_count', curr_layer_nodes_count)
                        #print('layer', l, 'is internal layer with weights', len(list(layer.weights[1])), 'nodes', curr_layer_nodes_count)
                        assert curr_layer_nodes_count == len(list(layer.weights[1])); 
                        for node in range(curr_layer_nodes_count):
                            #print('domain', self._nnKerasTermsInst._nn_keras_node_name(resp_name, l, node))
                            domain_dict[self._nnKerasTermsInst._nn_keras_node_name(resp_name, l, node)] = smlp.component(self.smlp_real)
            
            if isinstance(model, dict):
                for resp_name in resp_names:
                    declare_iternal_node_vars(model[resp_name], resp_name, [resp_name])
            else:
                resp_name = resp_names[0] if len(resp_names) == 1 else None
                declare_iternal_node_vars(model, resp_name, resp_names)
        
        #print('domain_dict', domain_dict)
        #domain = smlp.domain(domain_dict)
        
        if syst_expr_dict is not None:
            self._smlp_terms_logger.info('Building system terms: Start')
            for resp, syst_expr in syst_expr_dict.items():
                feat = self.get_expression_variables(syst_expr)
                if set(feat) != set(model_features_dict[resp]):
                    #print('resp', resp, 'syst_feat', feat, 'model_feat', model_features_dict[resp])
                    raise Exception('System and model features do not match for response ' + str(resp))
            #print('syst_expr_dict', syst_expr_dict)
            system_term_dict = dict([(resp_name, self.ast_expr_to_term(resp_expr)) \
                for resp_name, resp_expr in syst_expr_dict.items()]); #print('system_term_dict', system_term_dict); 
            self._smlp_terms_logger.info('System terms dictionary: ' + str(system_term_dict))
            self._smlp_terms_logger.info('Building system terms: End')
        else:
            system_term_dict = None
        
        self._smlp_terms_logger.info('Building model terms: Start')
        # model terms with terms for scaling inputs and / or unscaling responses are all composed to 
        # build model terms with inputs and outputs in the original scale. 
        #print('algo', algo, flush=True)
        if algo == 'system':
            if syst_expr_dict is None:
                raise Exception('System must be specified when model training algorithm is "system"')
            model_full_term_dict = system_term_dict
        else:
            #print('model', model, flush=True)
            model_full_term_dict = self.compute_models_terms_dict(algo, model, 
                model_features_dict, feat_names, resp_names, data_bounds, data_scaler, scale_feat, scale_resp)
        
        # declare intermal observable variables that define conditions in branches of trees in the model
        if self._treeTermsInst.tree_encoding_abc(algo):
            ###print('\nmodel_full_term_dict\n', model_full_term_dict)
            branch_cond_vars = [k for k in model_full_term_dict.keys() if k not in resp_names]; 
            for branch_cond_var in branch_cond_vars:
                #print('fresh domain var', branch_cond_var)
                domain_dict[branch_cond_var] = smlp.component(self.smlp_real)
                    
        #print('domain_dict', domain_dict)
        domain = smlp.domain(domain_dict)
        
        # report full model operator counts
        for key, m in model_full_term_dict.items():
            #print('m', m); print(self.smlp_destruct(m)); 
            if isinstance(m, list): # case where tree rules are coded as formulas
                assert key.startswith(algo)  #'flat_dt_sklearn_model' 'all_responses'
                ops = [self.smlp_count_operators(form) for form in m]
                ops = self.sum_operator_counts(ops)
            else:
                ops = self.smlp_count_operators(m); #print('ops', ops)
            self._smlp_terms_logger.info('Model operator counts for ' + str(key) + ': ' + str(ops))
        self._smlp_terms_logger.info('Building model terms: End')
        
        model_consistent = self.check_alpha_eta_consistency(domain, model_full_term_dict, alpha, eta, 'ALL')
        if not model_consistent:
            return domain, system_term_dict, model_full_term_dict, eta, alpha, beta, True, False

        if self._simplify_terms:
            if model_full_term_dict is not None:
                for r, m in model_full_term_dict.items():
                    model_full_term_dict[r] = self.smlp_simplify(m)
            if system_term_dict is not None:
                for r, m in system_term_dict.items():
                    system_term_dict[r] = self.smlp_simplify(m)
            if eta is not None:
                eta = self.smlp_simplify(eta)
            if alpha is not None:
                alpha = self.smlp_simplify(alpha)
            if beta is not None:
                beta = self.smlp_simplify(beta)
        
        return domain, system_term_dict, model_full_term_dict, eta, alpha, beta, interface_consistent, model_consistent
    
    # create base solver instance with model constraints, declare logic and (non/)incremental mode
    def create_model_exploration_instance_from_smlp_components(self, domain, model_full_term_dict, incremental, logic):
        # create base solver -- it has model and other constraints that are common for all model
        # exloration modes in SMLP: querying, assertion verification, configuration optimization
        if logic is not None and logic != 'ALL':
            base_solver = smlp.solver(incremental, logic)
        else:
            #base_solver = smlp.solver(incremental=incremental)
            base_solver = smlp.solver(incremental, 'ALL')
        base_solver.declare(domain)
        
        if model_full_term_dict is not None :
            # with flat encoding for trees and NN, model_full_term_dict values are lists of formulas
            if isinstance(list(model_full_term_dict.values())[0], list):
                for k, v in model_full_term_dict.items():
                    for rule_formula in v:
                        #print('adding formula', rule_formula, flush=True)
                        base_solver.add(rule_formula)
            else:
                # let solver know definition of responses (the model's function)
                for resp_name, resp_term in model_full_term_dict.items():
                    #print('resp_name', resp_name, 'resp_term', resp_term, type(resp_term)) 
                    if self._treeTermsInst.is_tree_antecedent_id(resp_name):
                        # in this case the abc encoding us used for trees, and we have formulas 
                        # that define tree antecedents and these must be added to solver as is:
                        #print('add to solver', resp_term)
                        base_solver.add(resp_term)
                    else:
                        eq_form = self.smlp_eq(self.smlp_var(resp_name), resp_term); #print('eq_form', eq_form, type(eq_form))
                        base_solver.add(eq_form)
        return base_solver

    # wrapper function on solver.check to measure runtime and return status in a convenient way
<<<<<<< HEAD
    def smlp_solver_check(self, solver, call_name:str, lemma_precision:int=0, equations=None, temp=False):
        if equations:
            print('FORM2 FORMULA', equations)
        approx_lemmas =  lemma_precision > 0
=======
    def smlp_solver_check(self, solver, call_name:str, lemma_precision:int=0):
        approx_lemmas = lemma_precision > 0
>>>>>>> 54183961
        start = time.time()
        #print('solver chack start', flush=True)
        res, witness = solver.check(temp=temp)
        #print('solver chack end', flush=True)
        end = time.time()
        status = Solver.convert_results_to_string(res)

        if status == "unknown":
            #print('smlp_unknown', smlp.unknown)
            sat_model = {}
        elif status == "sat":
            #print('smlp_sat', smlp.sat)
            witness = res.model if isinstance(solver, Form2_Solver) else witness["witness"]
            sat_model = self.witness_term_to_const(witness, approximate=False, precision=None)
            if approx_lemmas:
                sat_model_approx = self.approximate_witness_term(witness, lemma_precision)
            # return TextToPysmtParser.SAT
            #print('res.model', res.model, 'sat_model', sat_model)
        elif status == "unsat":
            #print('smlp_unsat', smlp.unsat)
            sat_model = {}
            # return TextToPysmtParser.UNSAT
        else:
            raise Exception('Unexpected solver result ' + str(res))
        
        anonym_interface_dict = self._specInst.get_anonymized_interface; #print('anonym_interface_dict', anonym_interface_dict)
        
        # genrate columns for trace file to enable viewing candidates and counter-example in a convenient way
        if call_name == 'interface_consistency':
            if self._trace_anonymize:
                interface_column_names = list(anonym_interface_dict['knobs'].values()) +  list(anonym_interface_dict['inputs'].values()) \
                    + list(anonym_interface_dict['outputs'].values())
            else:
                interface_column_names = list(anonym_interface_dict['knobs'].keys()) +  list(anonym_interface_dict['inputs'].keys()) \
                    + list(anonym_interface_dict['outputs'].keys())
            if self._trace_runtime == 0:
                self._smlp_terms_tracer.info(','.join(['stage', 'solver'] + interface_column_names))
            else:
                self._smlp_terms_tracer.info(','.join(['stage', 'solver', 'runtime'] + interface_column_names))
        
        if status == 'sat':
            assignment = {}
            assignment_approx = {}
            for k in sat_model.keys():
                if k in anonym_interface_dict['knobs'].keys():
                    name = k if not self._trace_anonymize else anonym_interface_dict['knobs'][k]
                elif k in anonym_interface_dict['inputs'].keys():
                    name = k if not self._trace_anonymize else anonym_interface_dict['inputs'][k]
                elif k in anonym_interface_dict['outputs'].keys():
                    name = k if not self._trace_anonymize else anonym_interface_dict['outputs'][k]
                else:
                    # TODO !!!!!!!!!!!: maybe expose tree values per response? will need to enhance function get_anonymized_interface
                    name = None # covers case say when we have tree models and domain contain response declaration per model
                if name is not None:
                    assignment[name] = sat_model[k] if self._trace_precision == 0 else round(float(sat_model[k]), self._trace_precision)
                    if approx_lemmas:
                        assignment_approx[name] = sat_model_approx[k] if self._trace_precision == 0 else round(float(sat_model[k]), self._trace_precision)
            
            #print('sat_model', sat_model); print('assignment', assignment, self._trace_anonymize)
            #print('anonym_interface_dict', anonym_interface_dict)
            if self._trace_anonymize:
                knob_values = [str(assignment[e]) for e in list(anonym_interface_dict['knobs'].values()) if e in assignment.keys()]
                input_values = [str(assignment[e]) for e in list(anonym_interface_dict['inputs'].values()) if e in assignment.keys()]
                output_values = [str(assignment[e]) for e in list(anonym_interface_dict['outputs'].values()) if e in assignment.keys()]
                if approx_lemmas:
                    knob_values_approx = [str(assignment_approx[e]) for e in list(anonym_interface_dict['knobs'].values()) if e in assignment.keys()]
                    input_values_approx = [str(assignment_approx[e]) for e in list(anonym_interface_dict['inputs'].values()) if e in assignment.keys()]
                    output_values_approx = [str(assignmentv[e]) for e in list(anonym_interface_dict['outputs'].values()) if e in assignment.keys()]
            else:
                knob_values = [str(assignment[e]) for e in list(anonym_interface_dict['knobs'].keys()) if e in assignment.keys()]
                input_values = [str(assignment[e]) for e in list(anonym_interface_dict['inputs'].keys()) if e in assignment.keys()]
                output_values = [str(assignment[e]) for e in list(anonym_interface_dict['outputs'].keys()) if e in assignment.keys()]
                if approx_lemmas:
                    knob_values_approx = [str(assignment_approx[e]) for e in list(anonym_interface_dict['knobs'].keys()) if e in assignment.keys()]
                    input_values_approx = [str(assignment_approx[e]) for e in list(anonym_interface_dict['inputs'].keys()) if e in assignment.keys()]
                    output_values_approx = [str(assignment_approx[e]) for e in list(anonym_interface_dict['outputs'].keys()) if e in assignment.keys()]
        else:
            knob_values = input_values = output_values = knob_values_approx = input_values_approx = output_values_approx = []
        #print('knob_values', [type(kv) for kv in knob_values], 'input_values', [type(iv) for iv in input_values], 'output_values', [type(ov) for ov in output_values])
        if self._trace_runtime == 0:
            self._smlp_terms_tracer.info(','.join([call_name, status] + knob_values + input_values + output_values))
            if approx_lemmas and status == 'sat':
                self._smlp_terms_tracer.info(','.join([call_name+'_approx', status] + knob_values_approx + input_values_approx + output_values_approx))
        else:
            elapsed = round(end - start, self._trace_runtime)
            self._smlp_terms_tracer.info(','.join([call_name, status, str(elapsed)] + knob_values + input_values + output_values))
            if approx_lemmas and status == 'sat':
                self._smlp_terms_tracer.info(','.join([call_name+'_approx', status, str(elapsed)] + knob_values_approx + input_values_approx + output_values_approx))
        #if status == 'sat' and approx_lemmas:
            #print('res', type(res), res)
            #print('res.mode;', res.model, 'assignment', assignment, 'assignment_approx', assignment_approx); 
            #return res, assignment_approx
        #print('exit smlp_solver_check', flush=True)
        return status, witness
    
    def solver_status_sat(self, res):
        return res == "SAT"
        
    def solver_status_unsat(self, res):
        return res == "UNSAT"
        
    def solver_status_unknown(self, res):
        return res == "UNKNOWN"
        
    # we return value assignmenets to interface (input, knob, output) variables defined in the Spec file
    # (and not values assigned to any other variables that might be defined additionally as part of solver domain,
    # like variables tree_i_resp that we decalre as part of domain for tree models with flat encoding).
    def get_solver_model(self, res, witness):
        if res == "sat":
            reduced_model = dict((k, v) for k, v in witness.items() if k in self._specInst.get_spec_interface)
            return reduced_model
        else:
            return None
    
    # we return value assignmenets to interface (input, knob, output) variables defined in the Spec file
    # (and not values assigned to any other variables that might be defined additionally as part of solver domain,
    # like variables tree_i_resp that we decalre as part of domain for tree models with flat encoding).
    def get_solver_knobs_model(self, res):
        if self.solver_status_sat(res):
            reduced_model = dict((k,v) for k,v in res.model.items() if k in self._specInst.get_spec_knobs)
            return reduced_model
        else:
            return None
    
    # we return value assignmenets only to the response (output) variables defined in the Spec file   
    def get_solver_resps_model(self, res):
        if self.solver_status_sat(res):
            reduced_model = dict((k,v) for k,v in res.model.items() if k in self._specInst.get_spec_responses)
            return reduced_model
        else:
            return None
    # function to check that alpha and eta constraints on inputs and knobs are consistent.
    # TODO: model_full_term_dict is not required here but omiting it causes z3 error 
    # result smlp::z3_solver::check(): Assertion `m.num_consts() == size(symbols)' failed.
    # This is likely because the domain declares model outputs as well and without 
    # model_full_term_dict these outputs have no logic (no definition). This function is
    # not a performance bottleneck, but if one wants to speed it up one solution could be
    # to create alpha_eta domain without declaring the outputs and feed it to this function 
    # instead of the domain that contains output declarations as well (the argument 'domain').
    def check_alpha_eta_consistency(self, domain:smlp.domain, model_full_term_dict:dict, 
            alpha:smlp.form2, eta:smlp.form2, solver_logic:str):
        #print('create solver: model', model_full_term_dict, flush=True)
        # if not self._RETURN_PYSMT:
        #     solver = self.create_model_exploration_instance_from_smlp_components(
        #     domain, model_full_term_dict, False, solver_logic)
        #     #print('add alpha', alpha, flush=True)
        #     solver.add(alpha); #print('alpha', alpha, flush=True)
        #     solver.add(eta); #print('eta', eta)
        #     #print('create check', flush=True)
        #     #res = solver.check(); print('res', res, flush=True)
        #     res = self.smlp_solver_check(solver, 'interface_consistency' if model_full_term_dict is None else 'model_consistency', equations={'alpha':alpha, 'eta':eta})
        # else:
        #     self.verifier.reset()
        #     self.verifier.apply_restrictions(alpha)
        #     self.verifier.apply_restrictions(eta)
        #     print('PYSMT FORMULA',{'alpha':alpha, 'eta':eta})
        #     res, witness = self.verifier.solve()

        solver = Solver.create_solver(
            create_solver=self.create_model_exploration_instance_from_smlp_components,
            domain=domain,
            model_full_term_dict=model_full_term_dict,
            incremental=False,
            solver_logic=solver_logic
        )
        solver.add_formula(alpha)
        solver.add_formula(eta)

        res,_ = self.smlp_solver_check(solver, 'interface_consistency' if model_full_term_dict is None else 'model_consistency', equations={'alpha':alpha, 'eta':eta})

        consistency_type = 'Input and knob' if model_full_term_dict is None else 'Model'
        if res == "sat":
            self._smlp_terms_logger.info(consistency_type + ' interface constraints are consistent')
            interface_consistent = True
        elif res == "unsat":
            self._smlp_terms_logger.info(consistency_type + ' interface constraints are inconsistent')
            interface_consistent = False
        else:
            raise Exception('alpha and eta cosnsistency check failed to complete')
        return interface_consistent

    def add_integer_constraints(self):
        for symbol, values in self._specInst.get_spec_domain_dict.items():
            if values['range'] == 'int':
                ranges = values['interval']
                integer_formula = self.parser.create_integer_disjunction(f'{symbol}_unscaled', (ranges[0], ranges[-1]))
                self.verifier.add_permanent_constraint(integer_formula)

<|MERGE_RESOLUTION|>--- conflicted
+++ resolved
@@ -153,14 +153,109 @@
     #def set_cache_terms(self, cache_terms):
     #    self._cache_terms = cache_tems
     
+    @property
+    @conditional_cache #@functools.cache
+    def smlp_true(self):
+        return smlp.true
+
+    @property
+    @conditional_cache #@functools.cache
+    def smlp_false(self):
+        return smlp.false
+
+    @property
+    @conditional_cache #@functools.cache
+    def smlp_real(self):
+        return smlp.Real
+    
+    @property
+    @conditional_cache #@functools.cache
+    def smlp_integer(self):
+        return smlp.Integer
+
+    @conditional_cache #@functools.cache
+    def smlp_var(self, var):
+        return smlp.Var(var)
+    
+    @conditional_cache #@functools.cache
+    def smlp_cnst(self, const):
+        return smlp.Cnst(const)
+    
+    # rationals
+    @conditional_cache #@functools.cache
+    def smlp_q(self, const):
+        return smlp.Q(const)
+    
+    # reals
+    @conditional_cache #@functools.cache
+    def smlp_r(self, const):
+        return smlp.R(const)
+    
+    # logical not (logic negation)
+    @conditional_cache #@functools.cache
+    def smlp_not(self, form:smlp.form2):
+        #res1 = ~form
+        res2 = op.inv(form)
+        #assert res1 == res2
+        return res2 #~form
+    
+    # logical and (conjunction)
+    @conditional_cache #@functools.cache
+    def smlp_and(self, form1:smlp.form2, form2:smlp.form2):
+        ''' test 83 gets stuck with this simplification
+        if form1 == smlp.true:
+            return form2
+        if form2 == smlp.true:
+            return form1
+        '''
+        res1 = op.and_(form1, form2)
+        #res2 = form1 & form2
+        #print('res1', res1, type(res1)); print('res2', res2, type(res2))
+        #assert res1 == res2
+        return res1 # form1 & form2
+    
+    # conjunction of possibly more than two formulas
+    #@functools.cache -- error: unhashable type: 'list'
+    def smlp_and_multi(self, form_list:list[smlp.form2]):
+        res = self.smlp_true
+        '''
+        for i, form in enumerate(form_list):
+            res = form if i == 0 else self.smlp_and(res, form)
+        '''
+        for form in form_list:
+            res = form if res is self.smlp_true else self.smlp_and(res, form)
+        return res
+    
+    # logical or (disjunction)
+    @conditional_cache #@functools.cache
+    def smlp_or(self, form1:smlp.form2, form2:smlp.form2):
+        res1 = op.or_(form1, form2)
+        #res2 = form1 | form2
+        #assert res1 == res2
+        return res1 #form1 | form2
+    
+    # disjunction of possibly more than two formulas
+    #@functools.cache -- error: unhashable type: 'list'
+    def smlp_or_multi(self, form_list:list[smlp.form2]):
+        res = self.smlp_false
+        '''
+        for i, form in enumerate(form_list):
+            res = form if i == 0 else self.smlp_or(res, form)
+        '''
+        for form in form_list:
+            res = form if res is self.smlp_false else self.smlp_or(res, form)
+        return res
+    
+    # logical implication
+    @conditional_cache #@functools.cache
+    def smlp_implies(self, form1:smlp.form2, form2:smlp.form2):
+        return self.smlp_or(self.smlp_not(form1), form2)
 
     # logical iff (equivalence)
     @conditional_cache #@functools.cache
     def smlp_iff(self, form1:smlp.form2, form2:smlp.form2):
         return self.smlp_and(self.smlp_implies(form1, form2), self.smlp_implies(form2, form1))
     
-<<<<<<< HEAD
-=======
     # addition
     @conditional_cache #@functools.cache
     def smlp_add(self, term1:smlp.term2, term2:smlp.term2):
@@ -251,7 +346,6 @@
     def smlp_cnst_fold(self, term:smlp.term2, subst_dict:dict):
         return smlp.cnst_fold(term, subst_dict)
     
->>>>>>> 54183961
     '''
     destruct(e: smlp.libsmlp.form2 | smlp.libsmlp.term2) -> dict
     Destructure the given term2 or form2 instance `e`. The result is a dict
@@ -2616,15 +2710,10 @@
         return base_solver
 
     # wrapper function on solver.check to measure runtime and return status in a convenient way
-<<<<<<< HEAD
     def smlp_solver_check(self, solver, call_name:str, lemma_precision:int=0, equations=None, temp=False):
         if equations:
             print('FORM2 FORMULA', equations)
-        approx_lemmas =  lemma_precision > 0
-=======
-    def smlp_solver_check(self, solver, call_name:str, lemma_precision:int=0):
         approx_lemmas = lemma_precision > 0
->>>>>>> 54183961
         start = time.time()
         #print('solver chack start', flush=True)
         res, witness = solver.check(temp=temp)
@@ -2732,9 +2821,9 @@
     # we return value assignmenets to interface (input, knob, output) variables defined in the Spec file
     # (and not values assigned to any other variables that might be defined additionally as part of solver domain,
     # like variables tree_i_resp that we decalre as part of domain for tree models with flat encoding).
-    def get_solver_model(self, res, witness):
-        if res == "sat":
-            reduced_model = dict((k, v) for k, v in witness.items() if k in self._specInst.get_spec_interface)
+    def get_solver_model(self, res):
+        if self.solver_status_sat(res):
+            reduced_model = dict((k,v) for k,v in res.model.items() if k in self._specInst.get_spec_interface)
             return reduced_model
         else:
             return None
