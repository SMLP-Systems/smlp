--- conflicted
+++ resolved
@@ -1,10 +1,6 @@
-<<<<<<< HEAD
 # SPDX-License-Identifier: Apache-2.0
 # This file is part of smlp.
-
-=======
 from icecream import ic
->>>>>>> c2a22d3a
 import tensorflow as tf
 from tensorflow import keras
 
